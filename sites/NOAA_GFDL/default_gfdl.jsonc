--- conflicted
+++ resolved
@@ -24,8 +24,6 @@
        "CASE_ROOT_DIR" : "/archive/Thomas.Jackson/ESM4/DECK/ESM4_historical_D1/gfdl.ncrc4-intel16-prod-openmp/pp/",
       "pod_list": [
           // Optional: PODs to run for this model only (defaults to all)
-<<<<<<< HEAD
-
           "Wheeler_Kiladis"
           //"EOF_500hPa"
           //"convective_transition_diag", # data missing
@@ -34,16 +32,6 @@
         //  "MJO_prop_amp" # missing data
          // "precip_diurnal_cycle",
          // "SM_ET_coupling"
-=======
-          "Wheeler_Kiladis",
-          "EOF_500hPa",
-          "convective_transition_diag",
-          "MJO_suite",
-          "MJO_teleconnection",
-          "MJO_prop_amp",
-          "precip_diurnal_cycle",
-          "SM_ET_coupling"
->>>>>>> 3b4f41d4
       ]
     }
   ],
@@ -51,10 +39,6 @@
   // Location of input and output data. If a relative path is given, it's
   // resolved relative to the MDTF-diagnostics code directory.
   // set this to somewhere writeable with sufficient space for copies of input data
-<<<<<<< HEAD
-=======
-  "MDTF_TMPDIR": "",
->>>>>>> 3b4f41d4
   // Parent directory containing results from different models.
   "MODEL_DATA_ROOT": "$MDTF_TMPDIR/inputdata/model",
 
@@ -95,13 +79,7 @@
   // Settings affecting the framework's retrieval of model data.
 
   // Method used to fetch model data.
-<<<<<<< HEAD
   "data_manager": "GFDL_PP",
-=======
-  // set to "GFDL_PP" if model input is located in a post-processing directory (i.e., a directory with the root ending in /pp)
-  "data_manager": "GFDL_auto",
-
->>>>>>> 3b4f41d4
   // Time (in seconds) to wait before giving up on transferring a data file to
   // the local filesystem. Set to zero to disable.
   "file_transfer_timeout": 900,
