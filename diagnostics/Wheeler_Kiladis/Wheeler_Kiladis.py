# This file is part of the Wheeler_Kiladis module of the MDTF code package (see LICENSE.txt)

#============================================================
# Wheeler-Kiladis Plots
# Sample code to call NCL from python 
#
# This module produces figures of wavenumber-frequency spectra
#  as in Wheeler and Kiladis (1999). 
#
# Reference:
# Wheeler, M. and G.N. Kiladis, 1999: 
# Convectively Coupled Equatorial Waves: Analysis of Clouds 
#  and Temperature in the Wavenumber-Frequency Domain. 
# J. Atmos. Sci., 56, 374-399.
#============================================================

import os
import subprocess
import time

#============================================================
# generate_ncl_plots - call a nclPlotFile via subprocess call
#============================================================
def generate_ncl_plots(nclPlotFile):
    """generate_plots_call - call a nclPlotFile via subprocess call
   
    Arguments:
    nclPlotFile (string) - full path to ncl plotting file name
    """
    # check if the nclPlotFile exists - 
    # don't exit if it does not exists just print a warning.
    try:
        pipe = subprocess.Popen(['ncl {0}'.format(nclPlotFile)], shell=True, stdout=subprocess.PIPE)
        output = pipe.communicate()[0]
        print('NCL routine {0} \n {1}'.format(nclPlotFile,output))            
        while pipe.poll() is None:
            time.sleep(0.5)
    except OSError as e:
        print('WARNING',e.errno,e.strerror)

    return 0

print("COMPUTING THE SPACE-TIME SPECTRA")

#============================================================
# Check data exists and Call NCL code
#============================================================
os.chdir(os.environ["DATADIR"])  # inputdata

#OLR

<<<<<<< HEAD
if os.path.isfile(os.environ["FLUT_FILE"]):
    os.environ["file_WK"] = os.path.basename(os.environ["FLUT_FILE"])
    os.environ["MVAR"] = os.environ["FLUT_var"]
    print("file of "+os.environ["FLUT_var"]+" for Wheeler-Kiladis plots found, computing wave spectra")
    generate_ncl_plots(os.environ["POD_HOME"]+"/wkSpaceTime_driver.ncl")
else:  
    print("file of "+os.environ["FLUT_var"]+" for Wheeler-Kiladis plots NOT found, skip computing wave spectra")
=======
varlist = [("u200_var","U200_FILE"), ("u850_var","U850_FILE"), ("omega500_var", "OMEGA500_FILE"), 
    ("rlut_var", "RLUT_FILE"), ("pr_var", "PR_FILE")]
>>>>>>> 06af2743


<<<<<<< HEAD
if os.path.isfile(os.environ["PRECT_FILE"]):
    os.environ["file_WK"] = os.path.basename(os.environ["PRECT_FILE"])
    os.environ["MVAR"] = os.environ["PRECT_var"]
    print("file of "+os.environ["PRECT_var"]+" for Wheeler-Kiladis plots found, computing wave spectra")
    generate_ncl_plots(os.environ["POD_HOME"]+"/wkSpaceTime_driver.ncl")
else:  
    print("file of "+os.environ["PRECT_var"]+" for Wheeler-Kiladis plots NOT found, skip computing wave spectra")

#Omega500

if os.path.isfile(os.environ["OMEGA500_FILE"]):
    os.environ["file_WK"] = os.path.basename(os.environ["OMEGA500_FILE"])
    os.environ["MVAR"] = os.environ["OMEGA500_var"]
    print("file of "+os.environ["OMEGA500_var"]+" for Wheeler-Kiladis plots found, computing wave spectra")
    generate_ncl_plots(os.environ["POD_HOME"]+"/wkSpaceTime_driver.ncl")
else:  
    print("file of "+os.environ["OMEGA500_var"]+" for Wheeler-Kiladis plots NOT found, skip computing wave spectra")

#U200

if os.path.isfile(os.environ["U200_FILE"]):
    os.environ["file_WK"] = os.path.basename(os.environ["U200_FILE"])
    os.environ["MVAR"] = os.environ["U200_var"]
    print("file of "+os.environ["U200_var"]+" for Wheeler-Kiladis plots found, computing wave spectra")
    generate_ncl_plots(os.environ["POD_HOME"]+"/wkSpaceTime_driver.ncl")
else:  
    print("file of "+os.environ["U200_var"]+" for Wheeler-Kiladis plots NOT found, skip computing wave spectra")

#U850

if os.path.isfile(os.environ["U850_FILE"]):
    os.environ["file_WK"] = os.path.basename(os.environ["U850_FILE"])
    os.environ["MVAR"] = os.environ["U850_var"]
    print("file of "+os.environ["U850_var"]+" for Wheeler-Kiladis plots found, computing wave spectra")
    generate_ncl_plots(os.environ["POD_HOME"]+"/wkSpaceTime_driver.ncl")
else:  
    print("file of "+os.environ["U850_var"]+" for Wheeler-Kiladis plots NOT found, skip computing wave spectra")
=======
for var, file_ in varlist:
   print("starting var "+var)
   if os.path.isfile(os.environ[file_]):
       os.environ["file_WK"] = os.environ[file_]
       os.environ["MVAR"] = os.environ[var]
       #print("file of "+os.environ[var]+" for Wheeler-Kiladis plots found, computing wave spectra")
       generate_ncl_plots(os.environ["POD_HOME"]+"/wkSpaceTime_driver.ncl")
   else:  
       print("WARNING: file not found ("+os.environ[var]+") skipping wave spectra computation")
>>>>>>> 06af2743
<|MERGE_RESOLUTION|>--- conflicted
+++ resolved
@@ -49,59 +49,10 @@
 
 #OLR
 
-<<<<<<< HEAD
-if os.path.isfile(os.environ["FLUT_FILE"]):
-    os.environ["file_WK"] = os.path.basename(os.environ["FLUT_FILE"])
-    os.environ["MVAR"] = os.environ["FLUT_var"]
-    print("file of "+os.environ["FLUT_var"]+" for Wheeler-Kiladis plots found, computing wave spectra")
-    generate_ncl_plots(os.environ["POD_HOME"]+"/wkSpaceTime_driver.ncl")
-else:  
-    print("file of "+os.environ["FLUT_var"]+" for Wheeler-Kiladis plots NOT found, skip computing wave spectra")
-=======
 varlist = [("u200_var","U200_FILE"), ("u850_var","U850_FILE"), ("omega500_var", "OMEGA500_FILE"), 
     ("rlut_var", "RLUT_FILE"), ("pr_var", "PR_FILE")]
->>>>>>> 06af2743
 
 
-<<<<<<< HEAD
-if os.path.isfile(os.environ["PRECT_FILE"]):
-    os.environ["file_WK"] = os.path.basename(os.environ["PRECT_FILE"])
-    os.environ["MVAR"] = os.environ["PRECT_var"]
-    print("file of "+os.environ["PRECT_var"]+" for Wheeler-Kiladis plots found, computing wave spectra")
-    generate_ncl_plots(os.environ["POD_HOME"]+"/wkSpaceTime_driver.ncl")
-else:  
-    print("file of "+os.environ["PRECT_var"]+" for Wheeler-Kiladis plots NOT found, skip computing wave spectra")
-
-#Omega500
-
-if os.path.isfile(os.environ["OMEGA500_FILE"]):
-    os.environ["file_WK"] = os.path.basename(os.environ["OMEGA500_FILE"])
-    os.environ["MVAR"] = os.environ["OMEGA500_var"]
-    print("file of "+os.environ["OMEGA500_var"]+" for Wheeler-Kiladis plots found, computing wave spectra")
-    generate_ncl_plots(os.environ["POD_HOME"]+"/wkSpaceTime_driver.ncl")
-else:  
-    print("file of "+os.environ["OMEGA500_var"]+" for Wheeler-Kiladis plots NOT found, skip computing wave spectra")
-
-#U200
-
-if os.path.isfile(os.environ["U200_FILE"]):
-    os.environ["file_WK"] = os.path.basename(os.environ["U200_FILE"])
-    os.environ["MVAR"] = os.environ["U200_var"]
-    print("file of "+os.environ["U200_var"]+" for Wheeler-Kiladis plots found, computing wave spectra")
-    generate_ncl_plots(os.environ["POD_HOME"]+"/wkSpaceTime_driver.ncl")
-else:  
-    print("file of "+os.environ["U200_var"]+" for Wheeler-Kiladis plots NOT found, skip computing wave spectra")
-
-#U850
-
-if os.path.isfile(os.environ["U850_FILE"]):
-    os.environ["file_WK"] = os.path.basename(os.environ["U850_FILE"])
-    os.environ["MVAR"] = os.environ["U850_var"]
-    print("file of "+os.environ["U850_var"]+" for Wheeler-Kiladis plots found, computing wave spectra")
-    generate_ncl_plots(os.environ["POD_HOME"]+"/wkSpaceTime_driver.ncl")
-else:  
-    print("file of "+os.environ["U850_var"]+" for Wheeler-Kiladis plots NOT found, skip computing wave spectra")
-=======
 for var, file_ in varlist:
    print("starting var "+var)
    if os.path.isfile(os.environ[file_]):
@@ -111,4 +62,3 @@
        generate_ncl_plots(os.environ["POD_HOME"]+"/wkSpaceTime_driver.ncl")
    else:  
        print("WARNING: file not found ("+os.environ[var]+") skipping wave spectra computation")
->>>>>>> 06af2743
