<<<<<<< HEAD
=======
; This file is part of the Wheeler_Kiladis module of the MDTF code package (see LICENSE.txt)
>>>>>>> 70622b2f


;==================================================================
;                     USER INTERFACE 
;                   MAIN DRIVER SCRIPT
;==================================================================

<<<<<<< HEAD
; This file is part of the Wheeler_Kiladis module of the MDTF code package (see mdtf/MDTF_v2.0/LICENSE.txt)
=======
; This file is part of the Wheeler_Kiladis module of the MDTF code package (see LICENSE.txt)
>>>>>>> 70622b2f
load "$NCARG_ROOT/lib/ncarg/nclscripts/csm/gsn_code.ncl"
load "$NCARG_ROOT/lib/ncarg/nclscripts/csm/gsn_csm.ncl"
load "$NCARG_ROOT/lib/ncarg/nclscripts/csm/contributed.ncl"
load "$POD_HOME/debug_plots.ncl" 

time_i = 10
undef("replace_missing_with_zeros")
function replace_missing_with_zeros( x,array_missing,debug_flag )
begin
  routine_name = "replace_missing_with_zeros"
  debug_print("Into ",routine_name,debug_flag)
  map_flag = True
    x_fixed = where(array_missing,0.,x)
    copy_VarMeta(x,x_fixed)
    if (debug_flag) then
      one_plot(x(time_i,:,:),"removed_missing_zeros_before",map_flag,debug_flag)
      one_plot(x_fixed(time_i,:,:),"removed_missing_zeros_after",map_flag,debug_flag)
      diff_plot(x(time_i,:,:),x_fixed(time_i,:,:),"removed_missing_zeros_diff",debug_flag)
    end if
    return x_fixed
end ;replace_missing_with_zeros


undef("replace_missing_with_zonal_avg")
function replace_missing_with_zonal_avg( x, array_missing, debug_flag )
begin
<<<<<<< HEAD

=======
  routine_name = "replace_missing_with_zonal_avg"
>>>>>>> 70622b2f
  debug_print("Into replace_missing_with_zonal_avg",routine_name,debug_flag)

dim_i = 2 ; this is the dimension to average
    xavg = dim_avg_n(x, dim_i)  ; zonal avg (time,lon)
    debug_print("XAVG at time "+time_i+" "+xavg(time_i,:),routine_name,debug_flag)

    xavg_conformed = conform(x,xavg,(/0,1/))   ; conform to x 
    copy_VarMeta(x,xavg_conformed)
    if ( debug_flag ) then
      map_flag = False
      one_plot(xavg_conformed(time_i,:,:),"removed_missing_zonal_before",map_flag,debug_flag)
;     one_plot(x(time_i,:,:),"removed_missing_zonal_before",map_flag,debug_flag)
;     one_plot(x_fixed(time_i,:,:),"removed_missing_zonal_after",map_flag,debug_flag)
;     diff_plot(x(time_i,:,:),x_fixed(time_i,:,:),"removed_missing_zonal_diff",debug_flag)
    end if

  ; where (condition is true, use this, else use this)
    x_fixed = where(array_missing,xavg_conformed,x)
    if ( debug_flag ) then
      one_plot(x_fixed(time_i,:,:),"removed_missing_zonal_after",map_flag,debug_flag)
      diff_plot(x(time_i,:,:),x_fixed(time_i,:,:),"removed_missing_zonal_diff",debug_flag)

    end if
    copy_VarMeta(x,x_fixed)
  return x_fixed
end  ;         replace_missing_with_zonal_avg


undef("replace_missing_values")
procedure replace_missing_values( x, debug_flag )
begin
;ex nmsg = num(ismissing(x))   ; count number of missing
;ex igood = ind(.not.ismissing(x))

  routine_name = "replace_missing_values"
  array_missing = ismissing(x)
  debug_print("started.",routine_name,debug_flag)
;  one_plot(x(0,:,:),"x_raster",debug_flag)

  if (x@name.eq.getenv("pr_var")) then
    debug_print("Replacing "+x@name+" missing values with zeros",routine_name,debug_flag)
;save
    x_new = replace_missing_with_zeros( x,array_missing,debug_flag )
;    x_new = replace_missing_with_zonal_avg( x,array_missing )

  else
    debug_print("Replacing "+x@name+" missing values zonal average",routine_name,debug_flag)
    x_new = replace_missing_with_zonal_avg( x,array_missing,debug_flag )
  end if

;  delete(x)
  x = x_new  ;returned updated in argument list
<<<<<<< HEAD

end ; replace_missing_values


undef("check_lon")
procedure check_lon(f,latS,latN,lonL,lonR,lon_diff,debug_flag)
begin


  fname = "check_lon"
  filedims = getfiledims(f)
  debug_print("matched lon? "+str_match(filedims,"lon"),fname,debug_flag)
  lon = f->lon
  debug_print("File lon range "+min(lon)+" "+max(lon)+", script asks for  "+lonL+" "+lonR,\
               fname,debug_flag)

; shift limits to match what's in the file, in order to read it in
; set the flag in order to change back, and change lon itself
  if (min(lon).lt.0) then 
    lon_diff = 360. - max(lon)  ; difference from expected, serves as a flag when non-zero
    lonL = lonL - lon_diff
    lonR = lonR - lon_diff
    debug_print("Lon diff: "+lon_diff+" results in adjusted lon limits:"+lonL+" "+lonR,fname,debug_flag)
  end if

=======

end ; replace_missing_values


undef("check_lon")
procedure check_lon(f,latS,latN,lonL,lonR,lon_diff,debug_flag)
begin


  fname = "check_lon"
  filedims = getfiledims(f)
  debug_print("matched lon? "+str_match(filedims,"lon"),fname,debug_flag)
  lon = f->lon
  debug_print("File lon range "+min(lon)+" "+max(lon)+", script asks for  "+lonL+" "+lonR,\
               fname,debug_flag)

; shift limits to match what's in the file, in order to read it in
; set the flag in order to change back, and change lon itself
  if (min(lon).lt.0) then 
    lon_diff = 360. - max(lon)  ; difference from expected, serves as a flag when non-zero
    lonL = lonL - lon_diff
    lonR = lonR - lon_diff
    debug_print("Lon diff: "+lon_diff+" results in adjusted lon limits:"+lonL+" "+lonR,fname,debug_flag)
  end if

>>>>>>> 70622b2f
end; check_lon

undef("getVarSlice")
function getVarSlice( fili[*], varName:string, level, latS, latN, lonL,lonR, tstride:integer, i1:integer, i2:integer, debug_flag)
begin


  routine_name = "getVarSlice"

  debug_print("started routine",routine_name,debug_flag)
    nfil = dimsizes(fili)
    f    = addfile (fili(0), "r")

    ; If lon dimension is -180:180, change lonL,lonR to reflect that
    lon_diff = 0.  ; if changed, gives the change that was made
    check_lon(f,latS,latN,lonL,lonR,lon_diff,debug_flag)

    combine_precs=False

    if (.not.isfilevar(f,varName)) then
       if (varName .eq. "PRECT") then
          if (isfilevar(f,"PRECC").and.isfilevar(f,"PRECL")) then
             combine_precs=True
             debug_print("getVarSlice: PRECT is being computed from PRECC and PRECL",routine_name,debug_flag)
          else
             debug_print("getVarSlice: PRECT,PRECC, and/or PRECL are not variables in file "+fili(0),routine_name,debug_flag)
          end if
       else
          print("getVarSlice: "+varName+" is not a variable in file "+fili(0))
          exit
       end if
    end if
    if (combine_precs) then
       rank = dimsizes( filevardimsizes(f,"PRECC") )
    else
       rank = dimsizes( filevardimsizes(f,varName) )
    end if 

    if (rank.ne.3) then
        print("getVarSlice: only 3D supported: rank="+rank+"D. 3D data should have been supplied by the MDTF preprocessor.")
        exit
    end if

; The following tmpx variables are a workaround for a bug in the stride
; argument when using addfiles.

    if (nfil.eq.1) then                    ; SINGLE FILE    
       if (rank.eq.3) then
           if (combine_precs) then
              tmpp  = f->PRECC(i1:i2,{latS:latN},{lonL:lonR})
              precc  = tmpp(::tstride,:,:)
              tmpp  = f->PRECL(i1:i2,{latS:latN},{lonL:lonR})
              precl  = tmpp(::tstride,:,:)
              x  = precc
              x  = (/precc+precl/)
              delete(tmpp)
              delete(precc)
              delete(precl)
           else
;TRMM             tmpx  = f->$varName$(i1:i2,{lonL:lonR},{latS:latN})
;This is really slow, and since I've disabled non-one tsride, I'm taking it out
;             tmpx  = f->$varName$(i1:i2,{latS:latN},{lonL:lonR})
;             x  = tmpx(::tstride,:,:)
;             delete(tmpx)
;save
             x  = f->$varName$(i1:i2,{latS:latN},{lonL:lonR})
             x@name = "PRECT"  ;try to get same contour ints
<<<<<<< HEAD
           end if
       else
           if (combine_precs) then
              tmpp  = f->PRECC(i1:i2,{level},{latS:latN},{lonL:lonR})
              precc  = tmpp(::tstride,:,:,:)
              tmpp  = f->PRECL(i1:i2,{level},{latS:latN},{lonL:lonR})
              precl  = tmpp(::tstride,:,:,:)
              x  = precc
              x  = (/precc+precl/)
              delete(tmpp)
              delete(precc)
              delete(precl)
           else
              tmpx  = f->$varName$(i1:i2,{level},{latS:latN},{lonL:lonR})
              x  = tmpx(::tstride,:,:,:)
              delete(tmpx)
=======
>>>>>>> 70622b2f
           end if
       end if
    else      ; multiple files
         debug_print("getVarSlice multipled files",routine_name,debug_flag)
                             ; MULTIPLE FILES
       if (combine_precs) then
          dNam   = getfilevardims(f,"PRECC")
       else
          dNam   = getfilevardims(f,varName)
       end if
 
       setfileoption("nc","SuppressClose",False)
 
       flist  = addfiles( fili, "r")
                                              ; make TIME  [tedious]
;
;       TIME           = flist[:]->$dNam(0)$(::tstride)   ; values
       tmpt            = flist[:]->$dNam(0)$(i1:i2)
       TIME           = tmpt(::tstride)
       delete(tmpt)
       if (isfilevaratt(flist[0],  dNam(0) ,  "units") ) then  
           TIME@units = flist[0]->$dNam(0)$@units   ; assign units attribute
       end if
       if (isfilevarcoord( flist[0], dNam(0), dNam(0) ) ) then
           TIME!0     = dNam(0)          ; name the dimension
           TIME&$dNam(0)$ = TIME         ; assign values [coord]
       end if

       if (rank.eq.3) then
         debug_print("getVarSlice rank.eq.3",routine_name,debug_flag)
          if (combine_precs) then
             tmpp   = flist[:]->PRECC(i1:i2,{latS:latN},{lonL:lonR})
             precc   = tmpp(::tstride,:,:)
             tmpp   = flist[:]->PRECL(i1:i2,{latS:latN},{lonL:lonR})
             precl   = tmpp(::tstride,:,:)
             x  = precc
             x  = (/precc+precl/)
             delete(tmpp)
             delete(precc)
             delete(precl)
          else
             tmpx   = flist[:]->$varName$(i1:i2,{latS:latN},{lonL:lonR})
             x   = tmpx(::tstride,:,:)
             delete(tmpx)
          end if
 
          x!0 = dNam(0)
          x!1 = dNam(1)
          x!2 = dNam(2)
 
<<<<<<< HEAD
       else
         debug_print("getVarSlice rank.ne.3",routine_name,debug_flag)
          if (combine_precs) then
             tmpp   = flist[:]->PRECC(i1:i2,{level},{latS:latN},{lonL:lonR})
             precc   = tmpp(::tstride,:,:,:)
             tmpp   = flist[:]->PRECL(i1:i2,{level},{latS:latN},{lonL:lonR})
             precl   = tmpp(::tstride,:,:,:)
             x  = precc
             x  = (/precc+precl/)
             delete(tmpp)
             delete(precc)
             delete(precl)
          else
             tmpx   = flist[:]->$varName$(i1:i2,{level},{latS:latN},{lonL:lonR})
             x   = flist[:]->$varName$(::tstride,:,:,:)
             delete(tmpx)
          end if
          x!0 = dNam(0)
          x!1 = dNam(2)
          x!2 = dNam(3)
=======
>>>>>>> 70622b2f
       end if

    ; NOT required but create meta data
       dNamx  = getvardims(x)            
     
       x&$dNamx(0)$ = TIME      ; assign coordinates
       x&$dNamx(1)$ = flist[0]->$dNamx(1)$({latS:latN})
       x&$dNamx(2)$ = flist[0]->$dNamx(2)$({lonL:lonR})
       if (isfilevaratt( flist[0], varName, "long_name")) then
           if (combine_precs) then
              x@long_name = "total precipitation"
           else
              x@long_name = flist[0]->$varName$@long_name
           end if
       end if
       if (isfilevaratt( flist[0], varName, "units"    )) then  
           if (combine_precs) then
              x@units = flist[0]->PRECC@units
           else
              x@units = flist[0]->$varName$@units
          end if     
       end if     
    end if

;replace with  check_missing_values function
    if (isatt(x,"_FillValue")) then
       nMsg = num(ismissing(x))
       if (nMsg.gt.0) then
         nvals = num(x)
         npcnt = nMsg/nvals
         print("WARNING: missing values found, their replacement functions ")
         print("         do not provide great results.")
         debug_flag_save = debug_flag
         debug_flag = True
         debug_print("Processing to fill missing values in with field average",routine_name,debug_flag)
         debug_print("found   "+nMsg+" missing values ("+npcnt+"% of "+nvals+" total values )",routine_name,debug_flag)
         x@name = varName
         replace_missing_values(x,debug_flag ) 
         nMsg = num(ismissing(x))
         debug_print("UPDATE: "+nMsg+" missing values ("+npcnt+"% of "+nvals+" total values )",routine_name,debug_flag)         
         debug_flag = debug_flag_save
       end if
       delete(x@_FillValue)     ; avoid warning messages from fft
   end if

   debug_print("lon_diff L325 "+lon_diff,routine_name,debug_flag)
   if ( lon_diff .gt. 0 ) then

    ; x(lon=-180:180) y(lon=0,360)
    y = x
    copy_VarMeta(x,y)

     min_lon_x = min(x&lon)
     max_lon_x = max(x&lon)
     debug_print("OLD lon "+min(x&lon)+" "+max(x&lon),routine_name,debug_flag)
     debug_print("Lon limits old "+lonL+" "+lonR,routine_name,debug_flag)
     lonL = lonL + lon_diff  ; sent back as they came in
     lonR = lonR + lon_diff
     debug_print("Lon limits new "+lonL+" "+lonR,routine_name,debug_flag)
; DRB replace with n/2-1 and such

     nlon = dimsizes(x&lon)
     nlon_m1 = nlon - 1
     nlon_div2 = nlon / 2
     nlon_div2_p1 = nlon_div2 + 1
     nlon_div2_m1 = nlon_div2 - 1
     debug_print("Swapping lon regions ind 0:"+nlon_div2_m1+" with "+nlon_div2+":"+nlon_m1,routine_name,debug_flag)

     if ( False ) then 
       print("first assignment ")
       printVarSummary(y(:,:,:nlon_div2_m1))
       printVarSummary(x(:,:,nlon_div2:))
       print("second assignment ")
       printVarSummary(y(:,:,nlon_div2:))
       printVarSummary(x(:,:,0:nlon_div2_m1))
     end if
     y(:,:,:nlon_div2_m1) = x(:,:,nlon_div2:)
     y(:,:,nlon_div2:) = x(:,:,0:nlon_div2_m1)
;works     y(:,:,0:179) = x(:,:,180:359)
;works     y(:,:,180:359) = x(:,:,0:179)

     debug_print("NEW1 lon "+min(y&lon)+" "+max(y&lon),routine_name,debug_flag)
     y&lon = x&lon +lon_diff  ; add on what was missing

     debug_print("NEW2 lon "+min(y&lon)+" "+max(y&lon),routine_name,debug_flag)

    map_flag = False
    one_plot(x(5,:,:),"lon_before",map_flag,debug_flag)
    one_plot(y(5,:,:),"lon_after",map_flag,debug_flag)
    map_flag = True
    one_plot(x(5,:,:),"lon_before",map_flag,debug_flag)
    one_plot(y(5,:,:),"lon_after",map_flag,debug_flag)
;             x  = f->$varName$(i1:i2,{latS:latN},{lonL:lonR})
;       if (rank.eq.3) then
;             tmpp   = flist[:]->PRECC(i1:i2,{latS:latN},{lonL:lonR})    

    delete(x)
    x = y

   end if ;change lon flag


   return(x)

end<|MERGE_RESOLUTION|>--- conflicted
+++ resolved
@@ -1,7 +1,4 @@
-<<<<<<< HEAD
-=======
 ; This file is part of the Wheeler_Kiladis module of the MDTF code package (see LICENSE.txt)
->>>>>>> 70622b2f
 
 
 ;==================================================================
@@ -9,11 +6,7 @@
 ;                   MAIN DRIVER SCRIPT
 ;==================================================================
 
-<<<<<<< HEAD
-; This file is part of the Wheeler_Kiladis module of the MDTF code package (see mdtf/MDTF_v2.0/LICENSE.txt)
-=======
 ; This file is part of the Wheeler_Kiladis module of the MDTF code package (see LICENSE.txt)
->>>>>>> 70622b2f
 load "$NCARG_ROOT/lib/ncarg/nclscripts/csm/gsn_code.ncl"
 load "$NCARG_ROOT/lib/ncarg/nclscripts/csm/gsn_csm.ncl"
 load "$NCARG_ROOT/lib/ncarg/nclscripts/csm/contributed.ncl"
@@ -40,11 +33,7 @@
 undef("replace_missing_with_zonal_avg")
 function replace_missing_with_zonal_avg( x, array_missing, debug_flag )
 begin
-<<<<<<< HEAD
-
-=======
   routine_name = "replace_missing_with_zonal_avg"
->>>>>>> 70622b2f
   debug_print("Into replace_missing_with_zonal_avg",routine_name,debug_flag)
 
 dim_i = 2 ; this is the dimension to average
@@ -97,7 +86,6 @@
 
 ;  delete(x)
   x = x_new  ;returned updated in argument list
-<<<<<<< HEAD
 
 end ; replace_missing_values
 
@@ -123,33 +111,6 @@
     debug_print("Lon diff: "+lon_diff+" results in adjusted lon limits:"+lonL+" "+lonR,fname,debug_flag)
   end if
 
-=======
-
-end ; replace_missing_values
-
-
-undef("check_lon")
-procedure check_lon(f,latS,latN,lonL,lonR,lon_diff,debug_flag)
-begin
-
-
-  fname = "check_lon"
-  filedims = getfiledims(f)
-  debug_print("matched lon? "+str_match(filedims,"lon"),fname,debug_flag)
-  lon = f->lon
-  debug_print("File lon range "+min(lon)+" "+max(lon)+", script asks for  "+lonL+" "+lonR,\
-               fname,debug_flag)
-
-; shift limits to match what's in the file, in order to read it in
-; set the flag in order to change back, and change lon itself
-  if (min(lon).lt.0) then 
-    lon_diff = 360. - max(lon)  ; difference from expected, serves as a flag when non-zero
-    lonL = lonL - lon_diff
-    lonR = lonR - lon_diff
-    debug_print("Lon diff: "+lon_diff+" results in adjusted lon limits:"+lonL+" "+lonR,fname,debug_flag)
-  end if
-
->>>>>>> 70622b2f
 end; check_lon
 
 undef("getVarSlice")
@@ -217,25 +178,6 @@
 ;save
              x  = f->$varName$(i1:i2,{latS:latN},{lonL:lonR})
              x@name = "PRECT"  ;try to get same contour ints
-<<<<<<< HEAD
-           end if
-       else
-           if (combine_precs) then
-              tmpp  = f->PRECC(i1:i2,{level},{latS:latN},{lonL:lonR})
-              precc  = tmpp(::tstride,:,:,:)
-              tmpp  = f->PRECL(i1:i2,{level},{latS:latN},{lonL:lonR})
-              precl  = tmpp(::tstride,:,:,:)
-              x  = precc
-              x  = (/precc+precl/)
-              delete(tmpp)
-              delete(precc)
-              delete(precl)
-           else
-              tmpx  = f->$varName$(i1:i2,{level},{latS:latN},{lonL:lonR})
-              x  = tmpx(::tstride,:,:,:)
-              delete(tmpx)
-=======
->>>>>>> 70622b2f
            end if
        end if
     else      ; multiple files
@@ -286,29 +228,6 @@
           x!1 = dNam(1)
           x!2 = dNam(2)
  
-<<<<<<< HEAD
-       else
-         debug_print("getVarSlice rank.ne.3",routine_name,debug_flag)
-          if (combine_precs) then
-             tmpp   = flist[:]->PRECC(i1:i2,{level},{latS:latN},{lonL:lonR})
-             precc   = tmpp(::tstride,:,:,:)
-             tmpp   = flist[:]->PRECL(i1:i2,{level},{latS:latN},{lonL:lonR})
-             precl   = tmpp(::tstride,:,:,:)
-             x  = precc
-             x  = (/precc+precl/)
-             delete(tmpp)
-             delete(precc)
-             delete(precl)
-          else
-             tmpx   = flist[:]->$varName$(i1:i2,{level},{latS:latN},{lonL:lonR})
-             x   = flist[:]->$varName$(::tstride,:,:,:)
-             delete(tmpx)
-          end if
-          x!0 = dNam(0)
-          x!1 = dNam(2)
-          x!2 = dNam(3)
-=======
->>>>>>> 70622b2f
        end if
 
     ; NOT required but create meta data
