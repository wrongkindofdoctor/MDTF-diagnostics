--- conflicted
+++ resolved
@@ -174,11 +174,7 @@
 		echo "... previous env ${env_name} removed."
 	fi
         echo "Creating conda env ${env_name} in ${conda_prefix}..."
-<<<<<<< HEAD
-        "$_INSTALL_EXE" env create -y -q -p "$conda_prefix" -f "$env_file"
-=======
         "$_INSTALL_EXE" env create -qy -p "$conda_prefix" -f "$env_file"
->>>>>>> d3b9daa3
         echo "... conda env ${env_name} created."
     done
     "$_INSTALL_EXE" clean -aqy
