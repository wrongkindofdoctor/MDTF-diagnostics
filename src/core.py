"""Definition of the MDTF framework main loop and classes implementing basic,
supporting functionality.
"""
import os
import sys
import abc
import collections
import copy
import dataclasses as dc
import glob
import shutil
import signal
import tempfile
import traceback
import typing
from src import util, cli, mdtf_info, data_model, units
from src.units import Units

import logging

_log = logging.getLogger(__name__)

ObjectStatus = util.MDTFEnum(
    'ObjectStatus',
    'NOTSET ACTIVE INACTIVE FAILED SUCCEEDED',
    module=__name__
)
ObjectStatus.__doc__ = """
:class:`util.MDTFEnum` used to track the status of an object hierarchy object
(child class of :class:`MDTFObjectBase`):

- *NOTSET*: the object hasn't been fully initialized.
- *ACTIVE*: the object is currently being processed by the framework.
- *INACTIVE*: the object has been initialized, but isn't being processed (e.g.,
  alternate :class:`~diagnostic.VarlistEntry`\s).
- *FAILED*: processing of the object has encountered an error, and no further
  work will be done.
- *SUCCEEDED*: Processing finished successfully.
"""

@util.mdtf_dataclass
class MDTFObjectBase(metaclass=util.MDTFABCMeta):
    """Base class providing shared functionality for the object hierarchy, which is:

    - The framework itself (:class:`MDTFFramework`);
    - :class:`~data_manager.DataSourceBase`\s belonging to a run of the package;
    - :class:`~diagnostic.Diagnostic`\s (PODs) belonging to a
      :class:`~data_manager.DataSourceBase`;
    - :class:`~diagnostic.VarlistEntry`\s (requested model variables) belonging
      to a :class:`~diagnostic.Diagnostic`.
    """
    _id: util.MDTF_ID = None
    name: str = util.MANDATORY
    _parent: typing.Any = dc.field(default=util.MANDATORY, compare=False)
    status: ObjectStatus = dc.field(default=ObjectStatus.NOTSET, compare=False)

    def __post_init__(self):
        if self._id is None:
            # assign unique ID # so that we don't need to rely on names being unique
            self._id = util.MDTF_ID()
        # init object-level logger
        self.log = util.MDTFObjectLogger.get_logger(self._log_name)

    @property
    def _log_name(self):
        if self._parent is None:
            return util.OBJ_LOG_ROOT  # framework: root of tree
        else:
            _log_name = f"{self.name}_{self._id}".replace('.', '_')
            return f"{self._parent._log_name}.{_log_name}"

    @property
    def full_name(self):
        return f"<#{self._id}:{self._parent.name}.{self.name}>"

    def __hash__(self):
        return self._id.__hash__()

    @property
    def failed(self):
        return self.status == ObjectStatus.FAILED  # abbreviate

    @property
    def active(self):
        return self.status == ObjectStatus.ACTIVE  # abbreviate

    @property
    @abc.abstractmethod
    def _children(self):
        """Iterable of child objects associated with this object."""
        pass

    # This is a figurative "birth" routine that generates an object full of child objects
    def iter_children(self, child_type=None, status=None, status_neq=None):
        """Generator iterating over child objects associated with this object.

        Args:
            child_type: None or Type `type`; default None. If None, iterates over
            all chiled objects regardless of their types
            status: None or :class:`ObjectStatus`, default None. If None,
                iterates over all child objects, regardless of status. If a
                :class:`ObjectStatus` value is passed, only iterates over
                child objects with that status.
            status_neq: None or :class:`ObjectStatus`, default None. If set,
                iterates over child objects which *don't* have the given status.
                If *status* is set, this setting is ignored.
        """
        iter_ = self._children
        if child_type is not None:  # return the iter_ elements that match a specified child_type
            iter_ = filter((lambda x: isinstance(x, child_type)), iter_)
        if status is not None:  # return the iter_ elements that match the specified status
            iter_ = filter((lambda x: x.status == status), iter_)
        elif status_neq is not None:  # return the iter elements that do NOT match status_neq
            iter_ = filter((lambda x: x.status != status_neq), iter_)
        yield from iter_

    def child_deactivation_handler(self, child, exc):
        # needs to test for child_type
        pass

    def child_status_update(self, exc=None):
        if next(self.iter_children(), None) is None:
            # should never get here (no children of any status), because this
            # method should only be called by children
            raise ValueError(f"Children misconfigured for {self.full_name}.")

        # if all children have failed, deactivate self
        if not self.failed and \
                next(self.iter_children(status_neq=ObjectStatus.FAILED), None) is None:
            self.deactivate(util.ChildFailureEvent(self), level=None)

    # level at which to log deactivation events
    _deactivation_log_level = logging.ERROR

    def deactivate(self, exc, level=None):
        # always log exceptions, even if we've already failed
        self.log.store_exception(exc)

        if not (self.failed or self.status == ObjectStatus.SUCCEEDED):
            # only need to log and update on status change for still-active objs
            if level is None:
                level = self._deactivation_log_level  # default level for child class
            self.log.log(level, "Deactivated %s due to %r.", self.full_name, exc)

            # update status on self
            self.status = ObjectStatus.FAILED
            if self._parent is not None:
                # call handler on parent, which may change parent and/or siblings
                self._parent.child_deactivation_handler(self, exc)
                self._parent.child_status_update()
            # update children (deactivate all)
            for obj in self.iter_children(status_neq=ObjectStatus.FAILED):
                obj.deactivate(util.PropagatedEvent(exc=exc, parent=self), level=None)


# -----------------------------------------------------------------------------

ConfigTuple = collections.namedtuple(
    'ConfigTuple', 'name backup_filename contents'
)
ConfigTuple.__doc__ = """
    Class wrapping general structs used for configuration.
"""


class ConfigManager(util.Singleton, util.NameSpace):
    def __init__(self, cli_obj=None, pod_info_tuple=None, global_env_vars=None,
                 case_d=None, log_config=None, unittest=False):
        self._unittest = unittest
        self._configs = dict()
        if self._unittest:
            self.pod_data = dict()
        else:
            # normal code path
            self.pod_data = pod_info_tuple.pod_data
            self.update(cli_obj.config)
            backup_config = self.backup_config(cli_obj, case_d)
            self._configs[backup_config.name] = backup_config
            self._configs['log_config'] = ConfigTuple(
                name='log_config',
                backup_filename=None,
                contents=log_config
            )
        if global_env_vars is None:
            self.global_env_vars = dict()
        else:
            self.global_env_vars = global_env_vars

    def backup_config(self, cli_obj, case_d):
        """Copy serializable version of parsed settings, in order to write
        backup config file.
        """
        d = copy.deepcopy(cli_obj.config)
        d = {k: v for k, v in d.items() if not k.endswith('_is_default_')}
        d['case_list'] = copy.deepcopy(case_d)
        return ConfigTuple(
            name='backup_config',
            backup_filename='config_save.json',
            contents=d
        )


class PathManager(util.Singleton, util.NameSpace):
    """:class:`~util.Singleton` holding the root directories for all paths used
    by the code.
    """

    def __init__(self, cli_obj=None, env_vars=None, unittest=False):
        self._unittest = unittest
        if self._unittest:
            for path in ['CODE_ROOT', 'OBS_DATA_ROOT', 'MODEL_DATA_ROOT',
                         'WORKING_DIR', 'OUTPUT_DIR']:
                setattr(self, path, 'TEST_' + path)
            self.TEMP_DIR_ROOT = self.WORKING_DIR
        else:
            # normal code path
            self.CODE_ROOT = cli_obj.code_root
            assert os.path.isdir(self.CODE_ROOT)

            d = cli_obj.config
            env = os.environ.copy()
            if env_vars:
                env.update(env_vars)
            # set following explictly: redundant, but keeps linter from complaining
            self.OBS_DATA_ROOT = self._init_path('OBS_DATA_ROOT', d, env=env)
            self.MODEL_DATA_ROOT = self._init_path('MODEL_DATA_ROOT', d, env=env)
            self.WORKING_DIR = self._init_path('WORKING_DIR', d, env=env)
            self.OUTPUT_DIR = self._init_path('OUTPUT_DIR', d, env=env)

            if not self.OUTPUT_DIR:
                self.OUTPUT_DIR = self.WORKING_DIR

            # set as attribute any CLI setting that has "action": "PathAction"
            # in its definition in the .jsonc file
            cli_paths = [act.dest for act in cli_obj.iter_actions() \
                         if isinstance(act, cli.PathAction)]
            if not cli_paths:
                _log.warning("Didn't get list of paths from CLI.")
            for key in cli_paths:
                self[key] = self._init_path(key, d, env=env)
                if key in d:
                    d[key] = self[key]

            # set root directory for TempDirManager
            if not getattr(self, 'TEMP_DIR_ROOT', ''):
                if 'MDTF_TMPDIR' in env:
                    self.TEMP_DIR_ROOT = env['MDTF_TMPDIR']
                else:
                    # default to writing temp files in working directory
                    self.TEMP_DIR_ROOT = self.WORKING_DIR

    def _init_path(self, key, d, env=None):
        if self._unittest:  # use in unit testing only
            return 'TEST_' + key
        else:
            # need to check existence in case we're being called directly
            if not d.get(key, False):
                _log.fatal(f"Error: {key} not initialized.")
                util.exit_handler(code=1)
            return util.resolve_path(
                util.from_iter(d[key]), root_path=self.CODE_ROOT, env=env,
                log=_log
            )

    # TODO: rework to place case_wk_dir in root dir = CASENAME for each multirun case
    def model_paths(self, case, overwrite=False):
        d = util.NameSpace()
        if isinstance(case, dict):
            name = case['CASENAME']
            yr1 = case['FIRSTYR']
            yr2 = case['LASTYR']
        else:
            name = case.name
            yr1 = case.attrs.date_range.start.format(precision=1)
            yr2 = case.attrs.date_range.end.format(precision=1)
        case_wk_dir = 'MDTF_{}_{}_{}'.format(name, yr1, yr2)
        d.MODEL_DATA_DIR = os.path.join(self.MODEL_DATA_ROOT, name)
        d.MODEL_WK_DIR = os.path.join(self.WORKING_DIR, case_wk_dir)
        d.MODEL_OUT_DIR = os.path.join(self.OUTPUT_DIR, case_wk_dir)
        if not overwrite:
            # bump both WK_DIR and OUT_DIR to same version because name of
            # former may be preserved when we copy to latter, depending on
            # copy method
            d.MODEL_WK_DIR, ver = util.bump_version(
                d.MODEL_WK_DIR, extra_dirs=[self.OUTPUT_DIR])
            d.MODEL_OUT_DIR, _ = util.bump_version(d.MODEL_OUT_DIR, new_v=ver)
        return d

    def pod_paths(self, pod, case):
        d = util.NameSpace()
        d.POD_CODE_DIR = os.path.join(self.CODE_ROOT, 'diagnostics', pod.name)
        d.POD_OBS_DATA = os.path.join(self.OBS_DATA_ROOT, pod.name)
        d.POD_WK_DIR = os.path.join(case.MODEL_WK_DIR, pod.name)
        d.POD_OUT_DIR = os.path.join(case.MODEL_OUT_DIR, pod.name)
        return d


class TempDirManager(util.Singleton):
    _prefix = 'MDTF_temp_'

    def __init__(self, temp_root=None, unittest=False):
        self._unittest = unittest
        if not temp_root:
            temp_root = tempfile.gettempdir()
        if not self._unittest:
            assert os.path.isdir(temp_root)
        self._root = temp_root
        self._dirs = []

        # delete temp files if we're killed
        signal.signal(signal.SIGTERM, self.tempdir_cleanup_handler)
        signal.signal(signal.SIGINT, self.tempdir_cleanup_handler)

    def make_tempdir(self, hash_obj=None):
        if hash_obj is None:
            new_dir = tempfile.mkdtemp(prefix=self._prefix, dir=self._root)
        elif isinstance(hash_obj, str):
            new_dir = os.path.join(self._root, self._prefix + hash_obj)
        else:
            # nicer-looking hash representation
            hash_ = hex(hash(hash_obj))[2:]
            assert isinstance(hash_, str)
            new_dir = os.path.join(self._root, self._prefix + hash_)
        if not os.path.isdir(new_dir):
            os.makedirs(new_dir)
        assert new_dir not in self._dirs
        self._dirs.append(new_dir)
        return new_dir

    def rm_tempdir(self, path):
        assert path in self._dirs
        self._dirs.remove(path)
        _log.debug("Cleaning up temp dir %s", path)
        shutil.rmtree(path)

    def cleanup(self):
        config = ConfigManager()
        if not config.get('keep_temp', False):
            for d in self._dirs:
                self.rm_tempdir(d)

    def tempdir_cleanup_handler(self, signum=None, frame=None):
        # delete temp files
        util.signal_logger(self.__class__.__name__, signum, frame, log=_log)
        self.cleanup()


# --------------------------------------------------------------------

_NO_TRANSLATION_CONVENTION = 'None'  # naming convention for disabling translation


@util.mdtf_dataclass
class TranslatedVarlistEntry(data_model.DMVariable):
    """Class returned by :meth:`VarlistTranslator.translate`. Marks some
    attributes inherited from :class:`~data_model.DMVariable` as being queryable
    in :meth:`~data_manager.DataframeQueryDataSourceBase.query_dataset`.
    """
    # to be more correct, we should probably have VarlistTranslator return a
    # DMVariable, which is converted to this type on assignment to the
    # VarlistEntry, since metadata fields are specific to the VarlistEntry
    # implementation.
    convention: str = util.MANDATORY
    name: str = \
        dc.field(default=util.MANDATORY, metadata={'query': True})
    standard_name: str = \
        dc.field(default=util.MANDATORY, metadata={'query': True})
    units: Units = util.MANDATORY
    # dims: list           # fields inherited from data_model.DMVariable
    # modifier : str
    scalar_coords: list = \
        dc.field(init=False, default_factory=list, metadata={'query': True})
    log: typing.Any = util.MANDATORY  # assigned from parent var


@util.mdtf_dataclass
class FieldlistEntry(data_model.DMDependentVariable):
    """Class corresponding to an entry in a fieldlist file.
    """
    # name: str             # fields inherited from DMDependentVariable
    # standard_name: str
    # units: Units
    # modifier : str
    # dims: list            # fields inherited from _DMDimensionsMixin
    # scalar_coords: list
    scalar_coord_templates: dict = dc.field(default_factory=dict)

    def __post_init__(self, coords=None):
        super(FieldlistEntry, self).__post_init__(coords)
        assert len(self.scalar_coords) == 0

    _ndim_to_axes_set = {
        # allow specifying dimensionality as shorthand for explicit list
        # of coordinate dimension names
        1: ('PLACEHOLDER_T_COORD'),
        2: ('PLACEHOLDER_Y_COORD', 'PLACEHOLDER_X_COORD'),
        3: ('PLACEHOLDER_T_COORD', 'PLACEHOLDER_Y_COORD', 'PLACEHOLDER_X_COORD'),
        4: ('PLACEHOLDER_T_COORD', 'PLACEHOLDER_Z_COORD', 'PLACEHOLDER_Y_COORD',
            'PLACEHOLDER_X_COORD')
    }
    _placeholder_class_dict = {
        'PLACEHOLDER_X_COORD': data_model.DMPlaceholderXCoordinate,
        'PLACEHOLDER_Y_COORD': data_model.DMPlaceholderYCoordinate,
        'PLACEHOLDER_Z_COORD': data_model.DMPlaceholderZCoordinate,
        'PLACEHOLDER_T_COORD': data_model.DMPlaceholderTCoordinate,
        'PLACEHOLDER_COORD': data_model.DMPlaceholderCoordinate
    }

    @classmethod
    def from_struct(cls, dims_d, name, **kwargs):
        # if we only have ndim, map to axes names
        if 'dimensions' not in kwargs and 'ndim' in kwargs:
            kwargs['dimensions'] = cls._ndim_to_axes_set[kwargs.pop('ndim')]

        # map dimension names to coordinate objects
        kwargs['coords'] = []
        if 'dimensions' not in kwargs or not kwargs['dimensions']:
            raise ValueError(f"No dimensions specified for fieldlist entry {name}.")
        for d_name in kwargs.pop('dimensions'):
            if d_name in cls._placeholder_class_dict:
                coord_cls = cls._placeholder_class_dict[d_name]
                kwargs['coords'].append(coord_cls())
            elif d_name not in dims_d:
                raise ValueError((f"Unknown dimension name {d_name} in fieldlist "
                                  f"entry for {name}."))
            else:
                kwargs['coords'].append(dims_d[d_name])

        for d_name in kwargs.get('scalar_coord_templates', dict()):
            if d_name not in dims_d:
                raise ValueError((f"Unknown dimension name {d_name} in scalar "
                                  f"coord definition for fieldlist entry for {name}."))

        filter_kw = util.filter_dataclass(kwargs, cls, init=True)
        assert filter_kw['coords']
        return cls(name=name, **filter_kw)

    def scalar_name(self, old_coord, new_coord, log=_log):
        """Uses one of the scalar_coord_templates to construct the translated
        variable name for this variable on a scalar coordinate slice (eg.
        pressure level).
        """
        c = old_coord  # abbreviate
        assert c.is_scalar
        key = new_coord.name
        if key not in self.scalar_coord_templates:
            raise ValueError((f"Don't know how to name {c.name} ({c.axis}) slice "
                              f"of {self.name}."
                              ))
        # construct convention's name for this variable on a level
        name_template = self.scalar_coord_templates[key]
        new_name = name_template.format(value=int(new_coord.value))
        if units.units_equal(c.units, new_coord.units):
            log.debug("Renaming %s %s %s slice of '%s' to '%s'.",
                      c.value, c.units, c.axis, self.name, new_name)
        else:
            log.debug(("Renaming %s slice of '%s' to '%s' (@ %s %s = %s %s)."),
                      c.axis, self.name, new_name, c.value, c.units,
                      new_coord.value, new_coord.units
                      )
        return new_name


@util.mdtf_dataclass
class Fieldlist():
    """Class corresponding to a single variable naming convention (single file
    in data/fieldlist_*.jsonc).

    TODO: implement more robust indexing/lookup scheme. standard_name is not
    a unique identifier, but should include cell_methods, etc. as well as
    dimensionality.
    """
    name: str = util.MANDATORY
    axes: util.WormDict = dc.field(default_factory=util.WormDict)
    axes_lut: util.WormDict = dc.field(default_factory=util.WormDict)
    entries: util.WormDict = dc.field(default_factory=util.WormDict)
    lut: util.WormDict = dc.field(default_factory=util.WormDict)
    env_vars: dict = dc.field(default_factory=dict)

    @classmethod
    def from_struct(cls, d):
        def _process_coord(section_name, d, temp_d):
            # build two-stage lookup table (by axis type, then standard name)
            section_d = d.pop(section_name, dict())
            for k, v in section_d.items():
                ax = v['axis']
                entry = data_model.coordinate_from_struct(v, name=k)
                d['axes'][k] = entry
                temp_d[ax][entry.standard_name] = entry
            return (d, temp_d)

        def _process_var(section_name, d, temp_d):
            # build two-stage lookup table (by standard name, then data
            # dimensionality)
            section_d = d.pop(section_name, dict())
            for k, v in section_d.items():
                entry = FieldlistEntry.from_struct(d['axes'], name=k, **v)
                d['entries'][k] = entry
                temp_d[entry.standard_name][entry.modifier] = entry
            return (d, temp_d)

        temp_d = collections.defaultdict(util.WormDict)
        d['axes'] = util.WormDict()
        d['axes_lut'] = util.WormDict()
        d, temp_d = _process_coord('coords', d, temp_d)
        d['axes_lut'].update(temp_d)

        temp_d = collections.defaultdict(util.WormDict)
        d['entries'] = util.WormDict()
        d['lut'] = util.WormDict()
        d, temp_d = _process_var('aux_coords', d, temp_d)
        d, temp_d = _process_var('variables', d, temp_d)
        d['lut'].update(temp_d)
        return cls(**d)

    def to_CF(self, var_or_name):
        """Returns :class:`FieldlistEntry` for the variable having the given
        name in this convention.
        """
        if hasattr(var_or_name, 'name'):
            return self.entries[var_or_name.name]
        else:
            return self.entries[var_or_name]

    def to_CF_name(self, var_or_name):
        """Like :meth:`to_CF`, but only return the CF standard name, given the
        name in this convention.
        """
        return self.to_CF(var_or_name).standard_name

    def from_CF(self, var_or_name, modifier=None, num_dims=0,
                has_scalar_coords_att=False, name_only=False):
        """Look up :class:`FieldlistEntry` corresponding to the given standard
        name, optionally providing a modifier to resolve ambiguity.

        TODO: this is a hacky implementation; FieldlistEntry needs to be
        expanded with more ways to uniquely identify variable (eg cell methods).
        Args:
            var_or_name: variable or name of the variable
            modifier:optional string to distinguish a 3-D field from a 4-D field with
            the same var_or_name value
            num_dims: number of dimensions of the POD variable corresponding to var_or_name
            has_scalar_coords_att: boolean indicating that the POD variable has a scalar_coords
            attribute, and therefore requires a level from a 4-D field
            name_only: boolean indicating to not return a modifier--hacky way to accommodate
            a from_CF_name call that does not provide other metadata
        """
        if hasattr(var_or_name, 'standard_name'):
            standard_name = var_or_name.standard_name
        else:
            standard_name = var_or_name

        if standard_name not in self.lut:
            raise KeyError((f"Standard name '{standard_name}' not defined in "
                            f"convention '{self.name}'."))
        lut1 = self.lut[standard_name]  # abbreviate
        fl_entry: FieldlistEntry = None
        empty_mod_count = 0  # counter for modifier attributes that are blank strings in the fieldlist lookup table
        if not modifier:  # empty strings and None types evaluate to False
            entries = tuple(lut1.values())
            if len(entries) > 1:
                for e in entries:
                    if not e.modifier.strip():
                        empty_mod_count += 1  # fieldlist LUT entry has no modifier attribute
                        if has_scalar_coords_att or num_dims == len(e.dims) or name_only:
                            # fieldlist lut entry has a blank modifier
                            fl_entry = e
                if empty_mod_count > 1:
                    raise ValueError((f"Variable name in convention '{self.name}' "
                                      f"not uniquely determined by standard name '{standard_name}'."))
            else:
                fl_entry = entries[0]
        else:
            if modifier not in lut1:
                raise KeyError((f"Queried standard name '{standard_name}' with an "
                                f"unexpected modifier {modifier} not in convention "
                                f"'{self.name}'."))
            fl_entry = lut1[modifier]

        if not fl_entry:
            raise ValueError("fl_entry evaluated as a None Type")
        return copy.deepcopy(fl_entry)

    def from_CF_name(self, var_or_name, modifier=None):
        """Like :meth:`from_CF`, but only return the variable's name in this
        convention.

        Args:
            var_or_name: variable or name of the variable
            modifier:optional string to distinguish a 3-D field from a 4-D field with
            the same var_or_name value
        """
        return self.from_CF(var_or_name, modifier=modifier, name_only=True).name

    def translate_coord(self, coord, log=_log):
        """Given a :class:`~data_model.DMCoordinate`, look up the corresponding
        translated :class:`~data_model.DMCoordinate` in this convention.
        """
        ax = coord.axis
        if ax not in self.axes_lut:
            raise KeyError(f"Axis {ax} not defined in convention '{self.name}'.")

        lut1 = self.axes_lut[ax]  # abbreviate
        if not hasattr(coord, 'standard_name'):
            coords = tuple(lut1.values())
            if len(coords) > 1:
                raise ValueError((f"Coordinate dimension in convention '{self.name}' "
                                  f"not uniquely determined by coordinate {coord.name}."))
            new_coord = coords[0]
        else:
            if coord.standard_name not in lut1:
                raise KeyError((f"Coordinate {coord.name} with standard name "
                                f"'{coord.standard_name}' not defined in convention '{self.name}'."))
            new_coord = lut1[coord.standard_name]

        if hasattr(coord, 'is_scalar') and coord.is_scalar:
            new_coord = copy.deepcopy(new_coord)
            new_coord.value = units.convert_scalar_coord(coord, new_coord.units,
                                                         log=log)
        else:
            new_coord = dc.replace(coord,
                                   **(util.filter_dataclass(new_coord, coord)))
        return new_coord

    def translate(self, var):
        """Returns :class:`TranslatedVarlistEntry` instance, with populated
        coordinate axes. Units of scalar coord slices are translated to the units
        of the conventions' coordinates. Includes logic to translate and rename
        scalar coords/slices, e.g. :class:`~diagnostic.VarlistEntry` for 'ua'
        (intrinsically 4D) @ 500mb could produce a :class:`TranslatedVarlistEntry`
        for 'u500' (3D slice), depending on naming convention.
        """
        if var.use_exact_name:
            # HACK; dataclass.asdict says VarlistEntry has no _id attribute & not sure why
            fl_entry = {f.name: getattr(var, f.name, util.NOTSET) \
                        for f in dc.fields(TranslatedVarlistEntry) if hasattr(var, f.name)}
            new_name = var.name
        else:
            has_scalar_coords = bool(var.scalar_coords)

            fl_entry = self.from_CF(var.standard_name, var.modifier, var.dims.__len__(), has_scalar_coords)
            new_name = fl_entry.name

        new_dims = [self.translate_coord(dim, log=var.log) for dim in var.dims]
        new_scalars = [self.translate_coord(dim, log=var.log) for dim in var.scalar_coords]
        if len(new_scalars) > 1:
            raise NotImplementedError()
        elif len(new_scalars) == 1:
            assert not var.use_exact_name
            # change translated name to request the slice instead of the full var
            # keep the scalar_coordinate value attribute on the translated var
            new_name = fl_entry.scalar_name(
                var.scalar_coords[0], new_scalars[0], log=var.log
            )

        return util.coerce_to_dataclass(
            fl_entry, TranslatedVarlistEntry,
            name=new_name, coords=(new_dims + new_scalars),
            convention=self.name, log=var.log
        )


class NoTranslationFieldlist(util.Singleton):
    """Class which partially implements the :class:`Fieldlist` interface but
    does no variable translation. :class:`~diagnostic.VarlistEntry` objects from
    the POD are passed through to create :class:`TranslatedVarlistEntry` objects.
    """

    def __init__(self):
        # only a Singleton to ensure that we only log this message once
        _log.info('Variable name translation disabled.')

    def to_CF(self, var_or_name):
        # should never get here - not called externally
        raise NotImplementedError

    def to_CF_name(self, var_or_name):
        if hasattr(var_or_name, 'name'):
            return var_or_name.name
        else:
            return var_or_name

    def from_CF(self, var_or_name, modifier=None):
        # should never get here - not called externally
        raise NotImplementedError

    def from_CF_name(self, var_or_name, modifier=None):
        if hasattr(var_or_name, 'name'):
            return var_or_name.name
        else:
            return var_or_name

    def translate_coord(self, coord, log=_log):
        # should never get here - not called externally
        raise NotImplementedError

    def translate(self, var):
        """Returns :class:`TranslatedVarlistEntry` instance, populated with
        contents of input :class:`~diagnostic.VarlistEntry` instance.

        .. note::
           We return a copy of the :class:`~diagnostic.VarlistEntry` because
           logic in :class:`~xr_parser.DefaultDatasetParser` alters the translation
           based on the file's actual contents.
        """
        coords_copy = copy.deepcopy(var.dims) + copy.deepcopy(var.scalar_coords)
        # TODO: coerce_to_dataclass runs into recursion limit on var; fix that
        return TranslatedVarlistEntry(
            name=var.name,
            standard_name=var.standard_name,
            units=var.units,
            convention=_NO_TRANSLATION_CONVENTION,
            coords=coords_copy,
            modifier=var.modifier,
            log=var.log
        )


class VariableTranslator(util.Singleton):
    """:class:`~util.Singleton` containing information for different variable
    naming conventions. These are defined in the ``data/fieldlist_*.jsonc``
    files.
    """

    def __init__(self, code_root=None, unittest=False):
        self._unittest = unittest
        self.conventions = util.WormDict()
        self.aliases = util.WormDict()
        self.modifier = util.read_json(os.path.join(code_root, 'data', 'modifiers.jsonc'), log=_log)

    def add_convention(self, d):
        conv_name = d['name']
        _log.debug("Adding variable name convention '%s'", conv_name)
        for model in d.pop('models', []):
            self.aliases[model] = conv_name
        self.conventions[conv_name] = Fieldlist.from_struct(d)

    def read_conventions(self, code_root, unittest=False):
        """ Read in the conventions from the Fieldlists and populate the convention attribute. """
        if unittest:
            # value not used, when we're testing will mock out call to read_json
            # below with actual translation table to use for test
            config_files = []
        else:
            glob_pattern = os.path.join(
                code_root, 'data', 'fieldlist_*.jsonc'
            )
            config_files = glob.glob(glob_pattern)
        for f in config_files:
            try:
                d = util.read_json(f, log=_log)
                self.add_convention(d)
            except Exception as exc:
                _log.exception("Caught exception loading fieldlist file %s: %r",
                               f, exc)
                continue

    def get_convention_name(self, conv_name):
        """Resolve the naming convention associated with a given
        :class:`Fieldlist` object from among a set of possible aliases.
        """
        if conv_name in self.conventions \
                or conv_name == _NO_TRANSLATION_CONVENTION:
            return conv_name
        if conv_name in self.aliases:
            _log.debug("Using convention '%s' based on alias '%s'.",
                       self.aliases[conv_name], conv_name)
            return self.aliases[conv_name]
        _log.error("Unrecognized variable name convention '%s'.",
                   conv_name)
        raise KeyError(conv_name)

    def get_convention(self, conv_name):
        """Return the :class:`Fieldlist` object containing the variable name
        translation logic for a given convention name.
        """
        if conv_name == _NO_TRANSLATION_CONVENTION:
            # hard-coded special case: do no translation
            return NoTranslationFieldlist()
        else:
            # normal case: translate according to data source's naming convention
            conv_name = self.get_convention_name(conv_name)
            return self.conventions[conv_name]

    def _fieldlist_method(self, conv_name, method_name, *args, **kwargs):
        """Wrapper which determines the requested convention and calls the
        requested *method_name* on the :class:`Fieldlist` object for that
        convention.
        """
        meth = getattr(self.get_convention(conv_name), method_name)
        return meth(*args, **kwargs)

    def to_CF(self, conv_name, name):
        return self._fieldlist_method(conv_name, 'to_CF', name)

    def to_CF_name(self, conv_name, name):
        return self._fieldlist_method(conv_name, 'to_CF_name', name)

    def from_CF(self, conv_name, standard_name, modifier=None):
        return self._fieldlist_method(conv_name, 'from_CF',
                                      standard_name, modifier=modifier)

    def from_CF_name(self, conv_name, standard_name, modifier=None):
        return self._fieldlist_method(conv_name, 'from_CF_name',
                                      standard_name, modifier=modifier)

    def translate_coord(self, conv_name, coord, log=_log):
        return self._fieldlist_method(conv_name, 'translate_coord', coord, log=log)

    def translate(self, conv_name, var):
        return self._fieldlist_method(conv_name, 'translate', var)


# ---------------------------------------------------------------------------

class MDTFFramework(MDTFObjectBase):
    def __init__(self, cli_obj):
        super(MDTFFramework, self).__init__(
            name=self.__class__.__name__,
            _parent=None,
            status=ObjectStatus.ACTIVE
        )
        self.code_root = cli_obj.code_root
        self.pod_list = []
        self.cases = dict()
        self.global_env_vars = dict()
        self.multirun = False

        try:
            # load pod data
            pod_info_tuple = mdtf_info.load_pod_settings(self.code_root)
            # load log config
            log_config = cli.read_config_file(
                self.code_root, "logging.jsonc", site=cli_obj.site
            )
            self.configure(cli_obj, pod_info_tuple, log_config)
        except Exception as exc:
            tb_exc = traceback.TracebackException(*(sys.exc_info()))
            _log.critical("Framework caught exception %r", exc)
            print(''.join(tb_exc.format()))
            util.exit_handler(code=1)

    @property
    def _children(self):
        """Iterable of child objects associated with this object."""
        return self.cases.values()

    @property
    def full_name(self):
        return self.name

    def configure(self, cli_obj, pod_info_tuple, log_config):
        """Wrapper for all configuration done based on CLI arguments.
        """
        self._cli_post_parse_hook(cli_obj)
        self.dispatch_classes(cli_obj)
        self.parse_mdtf_args(cli_obj, pod_info_tuple)
        # init singletons
        config = ConfigManager(cli_obj, pod_info_tuple,
                               self.global_env_vars, self.cases, log_config)
        paths = PathManager(cli_obj)
        self.verify_paths(config, paths)
        _ = TempDirManager(paths.TEMP_DIR_ROOT, self.global_env_vars)
        translate = VariableTranslator(self.code_root)
        translate.read_conventions(self.code_root)

        # config should be read-only from here on
        self._post_parse_hook(cli_obj, config, paths)
        self._print_config(cli_obj, config, paths)

    def _cli_post_parse_hook(self, cli_obj):
        # gives subclasses the ability to customize CLI handler after parsing
        # although most of the work done by parse_mdtf_args
        pass

    def dispatch_classes(self, cli_obj):
        def _dispatch(setting):
            return cli_obj.imports[setting]

        self.DataSource = _dispatch('data_manager')
        self.EnvironmentManager = _dispatch('environment_manager')
        self.RuntimeManager = _dispatch('runtime_manager')
        self.OutputManager = _dispatch('output_manager')

    @staticmethod
    def _populate_from_cli(cli_obj, group_nm, target_d=None):
        if target_d is None:
            target_d = dict()
        for arg in cli_obj.iter_group_actions(subcommand=None, group=group_nm):
            key = arg.dest
            val = cli_obj.config.get(key, None)
            if val:  # assign nonempty items only
                target_d[key] = val
        return target_d

    def parse_mdtf_args(self, cli_obj, pod_info_tuple):
        """Parse script options returned by the CLI. For greater customizability,
        most of the functionality is spun out into sub-methods.
        """
        self.parse_flags(cli_obj)
        self.parse_env_vars(cli_obj)
        if self.multirun:
            pod_list = cli_obj.config.pop('pod_list', None)  # if separate pod_list not in cli_obj, return None
            if not pod_list:
                _log.fatal(("Empty pod_list for multi_run mode. Check that pod_list entry is defined in config file"
                           "or pass pod cli argument (--all, --example) when calling mdtf."))
                util.exit_handler(code=1)
        else:   # single-run mode
            pod_list = cli_obj.config.pop('pods', [])  # remove pods if present; return empty list if not present
        self.pod_list = self.parse_pod_list(pod_list, pod_info_tuple)
        self.parse_case_list(cli_obj, pod_info_tuple)

    def parse_flags(self, cli_obj):
        if cli_obj.config.get('dry_run', False):
            cli_obj.config['test_mode'] = True

        if cli_obj.config.get('disable_preprocessor', False):
            _log.warning(("User disabled metadata checks and unit conversion in "
<<<<<<< HEAD
                "preprocessor."),  extra={'tags': {util.ObjectLogTag.BANNER}})
        if cli_obj.config.get('overwrite_file_metadata', False):
            _log.warning(("User chose to overwrite input file metadata with "
                "framework values (convention = '%s')."),
                cli_obj.config.get('convention', ''),
                extra={'tags': {util.ObjectLogTag.BANNER}}
            )
=======
                          "preprocessor."), tags=util.ObjectLogTag.BANNER)
        if cli_obj.config.get('overwrite_file_metadata', False):
            _log.warning(("User chose to overwrite input file metadata with "
                          "framework values (convention = '%s')."),
                         cli_obj.config.get('convention', ''),
                         tags=util.ObjectLogTag.BANNER
                         )
        if cli_obj.config.get('data_type') == 'multi_run':
            self.multirun = True
            _log.info("Running framework in multi-run mode ")
        else:
            _log.info("Running framework in single-run mode ")
>>>>>>> 10984610
        # check this here, otherwise error raised about missing caselist is not informative
        try:
            if cli_obj.config.get('CASE_ROOT_DIR', ''):
                util.check_dir(cli_obj.config['CASE_ROOT_DIR'], 'CASE_ROOT_DIR',
                               create=False)
        except Exception as exc:
            _log.fatal((f"Mis-specified input for CASE_ROOT_DIR (received "
                        f"'{cli_obj.config.get('CASE_ROOT_DIR', '')}', caught {repr(exc)}.)"))
            util.exit_handler(code=1)

    def parse_env_vars(self, cli_obj):
        # don't think PODs use global env vars?
        # self.env_vars = self._populate_from_cli(cli_obj, 'PATHS', self.env_vars)
        self.global_env_vars['RGB'] = os.path.join(self.code_root, 'shared', 'rgb')
        # globally enforce non-interactive matplotlib backend
        # see https://matplotlib.org/3.2.2/tutorials/introductory/usage.html#what-is-a-backend
        self.global_env_vars['MPLBACKEND'] = "Agg"

    def parse_pod_list(self, pod_list, pod_info_tuple):
        pod_data = pod_info_tuple.pod_data  # pod names -> contents of settings file
        args = util.to_iter(pod_list, set)
        bad_args = []
        pods = []
        for arg in args:
            if arg == 'all':
                # add all PODs except example PODs
                pods.extend([p for p in pod_data if not p.startswith('example')])
            elif arg == 'example' or arg == 'examples':
                # add example PODs
                pods.extend([p for p in pod_data if p.startswith('example')])
            elif arg in pod_info_tuple.realm_data:
                # realm_data: realm name -> list of POD names
                # add all PODs for this realm
                pods.extend(pod_info_tuple.realm_data[arg])
            elif arg in pod_data:
                # add POD by name
                pods.append(arg)
            else:
                # unrecognized argument
                _log.error("POD identifier '%s' not recognized.", arg)
                bad_args.append(arg)

        if bad_args:
            valid_args = ['all', 'examples'] \
                         + pod_info_tuple.sorted_realms \
                         + pod_info_tuple.sorted_pods
            _log.critical(("The following POD identifiers were not recognized: "
                           "[%s].\nRecognized identifiers are: [%s].\n(Received --pods = %s)."),
                          ', '.join(f"'{p}'" for p in bad_args),
                          ', '.join(f"'{p}'" for p in valid_args),
                          str(list(args))
                          )
            util.exit_handler(code=1)

        pods = list(set(pods))  # delete duplicates
        if not pods:
            _log.critical(("ERROR: no PODs selected to be run. Do `./mdtf info pods`"
                           " for a list of available PODs, and check your -p/--pods argument."
                           f"\nReceived --pods = {str(list(args))}"))
            util.exit_handler(code=1)
        return pods

    def set_case_pod_list(self, case, cli_obj, pod_info_tuple):
        # if pods set from CLI, overwrite pods in case list
        # already finalized self.pod-list by the time we get here
        if not cli_obj.is_default['pods'] or not case.get('pod_list', None):
            return self.pod_list
        else:
            return self.parse_pod_list(case['pod_list'], pod_info_tuple)

    def parse_case(self, n, d, cli_obj, pod_info_tuple):
        # really need to move this into init of DataManager
        if 'CASE_ROOT_DIR' not in d and 'root_dir' in d:
            d['CASE_ROOT_DIR'] = d.pop('root_dir')
        case_convention = d.get('convention', '')
        if case_convention:
            d['convention'] = case_convention

        if not ('CASENAME' in d or ('model' in d and 'experiment' in d)):
            _log.warning(("Need to specify either CASENAME or model/experiment "
                          "in caselist entry #%d, skipping."), n + 1)
            return None
        _ = d.setdefault('model', d.get('convention', ''))
        _ = d.setdefault('experiment', '')
        _ = d.setdefault('CASENAME', '{}_{}'.format(d['model'], d['experiment']))

        for field in ['FIRSTYR', 'LASTYR', 'convention']:
            if not d.get(field, None):
                _log.warning(("No value set for %s in caselist entry #%d, "
                              "skipping."), field, n + 1)
                return None
        # if pods set from CLI, overwrite pods in case list
        if self.multirun:
            d['pod_list'] = self.set_case_pod_list(d, cli_obj, pod_info_tuple)
        return d

    def parse_case_list(self, cli_obj, pod_info_tuple):
        d = cli_obj.config  # abbreviate
        if 'CASENAME' in d and d['CASENAME']:
            # defined case from CLI
            cli_d = self._populate_from_cli(cli_obj, 'MODEL')
            if 'CASE_ROOT_DIR' not in cli_d and d.get('root_dir', None):
                # CASE_ROOT was set positionally
                cli_d['CASE_ROOT_DIR'] = d['root_dir']
            case_list_in = [cli_d]
        else:
            case_list_in = util.to_iter(cli_obj.file_case_list)
        self.cases = dict()
        for i, case_d in enumerate(case_list_in):
            case = self.parse_case(i, case_d, cli_obj, pod_info_tuple)
            if case:
                self.cases[case['CASENAME']] = case
        if not self.cases:
            _log.critical(("No valid entries in case_list. Please specify "
                           "model run information.\nReceived:"
                           f"\n{util.pretty_print_json(case_list_in)}"))
            util.exit_handler(code=1)

    def verify_paths(self, config, p):
        # needs to be here, instead of PathManager, because we subclass it in
        # NOAA_GFDL
        keep_temp = config.get('keep_temp', False)
        # clean out WORKING_DIR if we're not keeping temp files:
        if os.path.exists(p.WORKING_DIR) and not \
                (keep_temp or p.WORKING_DIR == p.OUTPUT_DIR):
            shutil.rmtree(p.WORKING_DIR)

        try:
            for dir_name, create_ in (
                    ('CODE_ROOT', False), ('OBS_DATA_ROOT', False),
                    ('MODEL_DATA_ROOT', True), ('WORKING_DIR', True)
            ):
                util.check_dir(p, dir_name, create=create_)
        except Exception as exc:
            _log.fatal((f"Input settings for {dir_name} mis-specified (caught "
                        f"{repr(exc)}.)"))
            util.exit_handler(code=1)

    def _post_parse_hook(self, cli_obj, config, paths):
        # init other services
        pass

    def _print_config(self, cli_obj, config, paths):
        """Log end result of parsing package settings. This is only for the user's
        benefit; a machine-readable version which is usable for
        provenance/reproducibility is saved by the OutputManager as
        ``config_save.jsonc``.
        """
        d = dict()
        for n, case in enumerate(self.iter_children()):
            key = 'case_list({})'.format(n)
            d[key] = case
        d['paths'] = paths.toDict()
        d['paths'].pop('_unittest', None)
        d['settings'] = dict()
        all_groups = set(arg_gp.title for arg_gp in \
                         cli_obj.iter_arg_groups(subcommand=None))
        settings_gps = all_groups.difference(
            ('parser', 'PATHS', 'MODEL', 'DIAGNOSTICS'))
        for group in settings_gps:
            d['settings'] = self._populate_from_cli(cli_obj, group, d['settings'])
        d['settings'] = {k: v for k, v in d['settings'].items() \
                         if k not in d['paths']}
        d['env_vars'] = config.global_env_vars
        _log.info('PACKAGE SETTINGS:')
        _log.info(util.pretty_print_json(d))

    # --------------------------------------------------------------------

    @property
    def failed(self):
        """Overall success/failure of this run of the framework. Return True if
        any case or any POD has failed, else return False.
        """

        def _failed(obj):
            # need this workaround in case we failed early in init
            return (not hasattr(obj, 'failed')) or obj.failed

        # should be unnecessary if we've been propagating status correctly
        if self.status == ObjectStatus.FAILED or not self.cases:
            return True
        for case in self.iter_children():
            if _failed(case) or not hasattr(case, 'pods') or not case.pods:
                return True
            if any(_failed(p) for p in case.iter_children()):
                return True
        return False

    def main(self):
        self.cases = dict(list(self.cases.items()))
        new_d = dict()
        # single run mode
        if not self.multirun:
            for case_name, case_d in self.cases.items():
                _log.info("### %s: initializing case '%s'.", self.full_name, case_name)
                case = self.DataSource(case_d, parent=self)
                case.setup()
                new_d[case_name] = case
            self.cases = new_d
            util.transfer_log_cache(close=True)

            for case_name, case in self.cases.items():
                if not case.failed:
                    _log.info("### %s: requesting data for case '%s'.",
                              self.full_name, case_name)
                    case.request_data()
                else:
                    _log.info(("### %s: initialization for case '%s' failed; skipping "
                               f"data request."), self.full_name, case_name)

                if not case.failed:
                    _log.info("### %s: running case '%s'.", self.full_name, case_name)
                    run_mgr = self.RuntimeManager(case, self.EnvironmentManager)
                    run_mgr.setup()
                    run_mgr.run()
                else:
                    _log.info(("### %s: Data request for case '%s' failed; skipping "
                               "execution."), self.full_name, case_name)

                out_mgr = self.OutputManager(case)
                out_mgr.make_output()
        # multirun mode
        else:
            for pod in self.pod_list:
                for case_name, case_d in self.cases.items():
                    _log.info("### %s: initializing case '%s'.", self.full_name, case_name)
                    case = self.DataSource(case_d, parent=self)
                    case.setup(pod)
                   # case.setup_multirun(pod)
                    new_d[case_name] = case
                # use info from last case, since POD data is common to all cases
                pod_config = case.get_pod_config_multirun(pod)
                self.cases = new_d
                util.transfer_log_cache(close=True)

        tempdirs = TempDirManager()
        tempdirs.cleanup()
        print_summary(self)
        return 1 if self.failed else 0  # exit code


# --------------------------------------------------------------------

def print_summary(fmwk):
    def summary_info_tuple(case):
        """Debug information; will clean this up.
        """
        if not hasattr(case, 'pods') or not case.pods:
            return (
                ['dummy sentinel string'], [],
                getattr(case, 'MODEL_OUT_DIR', '<ERROR: dir not created.>')
            )
        else:
            return (
                [p_name for p_name, p in case.pods.items() if p.failed],
                [p_name for p_name, p in case.pods.items() if not p.failed],
                getattr(case, 'MODEL_OUT_DIR', '<ERROR: dir not created.>')
            )

    d = {c_name: summary_info_tuple(c) for c_name, c in fmwk.cases.items()}
    failed = any(len(tup[0]) > 0 for tup in d.values())
    _log.info('\n' + (80 * '-'))
    if failed:
        _log.info(f"Exiting with errors.")
        for case_name, tup in d.items():
            _log.info(f"Summary for {case_name}:")
            if tup[0][0] == 'dummy sentinel string':
                _log.info('\tAn error occurred in setup. No PODs were run.')
            else:
                if tup[1]:
                    _log.info((f"\tThe following PODs exited normally: "
                               f"{', '.join(tup[1])}"))
                if tup[0]:
                    _log.info((f"\tThe following PODs raised errors: "
                               f"{', '.join(tup[0])}"))
            _log.info(f"\tOutput written to {tup[2]}")
    else:
        _log.info(f"Exiting normally.")
        for case_name, tup in d.items():
            _log.info(f"Summary for {case_name}:")
            _log.info(f"\tAll PODs exited normally.")
            _log.info(f"\tOutput written to {tup[2]}")<|MERGE_RESOLUTION|>--- conflicted
+++ resolved
@@ -916,7 +916,6 @@
 
         if cli_obj.config.get('disable_preprocessor', False):
             _log.warning(("User disabled metadata checks and unit conversion in "
-<<<<<<< HEAD
                 "preprocessor."),  extra={'tags': {util.ObjectLogTag.BANNER}})
         if cli_obj.config.get('overwrite_file_metadata', False):
             _log.warning(("User chose to overwrite input file metadata with "
@@ -924,20 +923,11 @@
                 cli_obj.config.get('convention', ''),
                 extra={'tags': {util.ObjectLogTag.BANNER}}
             )
-=======
-                          "preprocessor."), tags=util.ObjectLogTag.BANNER)
-        if cli_obj.config.get('overwrite_file_metadata', False):
-            _log.warning(("User chose to overwrite input file metadata with "
-                          "framework values (convention = '%s')."),
-                         cli_obj.config.get('convention', ''),
-                         tags=util.ObjectLogTag.BANNER
-                         )
         if cli_obj.config.get('data_type') == 'multi_run':
             self.multirun = True
             _log.info("Running framework in multi-run mode ")
         else:
             _log.info("Running framework in single-run mode ")
->>>>>>> 10984610
         # check this here, otherwise error raised about missing caselist is not informative
         try:
             if cli_obj.config.get('CASE_ROOT_DIR', ''):
