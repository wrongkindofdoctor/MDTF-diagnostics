from __future__ import absolute_import, division, print_function, unicode_literals
import os
from src import six
import copy
import shutil
from collections import defaultdict, namedtuple
from itertools import chain
from operator import attrgetter
from abc import ABCMeta, abstractmethod
import datetime
if os.name == 'posix' and six.PY2:
    try:
        from subprocess32 import CalledProcessError
    except ImportError:
        from subprocess import CalledProcessError
else:
    from subprocess import CalledProcessError
from src import util
from src import util_mdtf
from src import datelabel
<<<<<<< HEAD
=======
from src import netcdf_helper
from src.dataspec import DataSpec
>>>>>>> d8ce6bf4
from src.shared_diagnostic import PodRequirementFailure


@six.python_2_unicode_compatible
class DataQueryFailure(Exception):
    """Exception signaling a failure to find requested data in the remote location. 
    
    Raised by :meth:`~data_manager.DataManager.queryData` to signal failure of a
    data query. Should be caught properly in :meth:`~data_manager.DataManager.planData`
    or :meth:`~data_manager.DataManager.fetchData`.
    """
    def __init__(self, dataset, msg=''):
        self.dataset = dataset
        self.msg = msg

    def __str__(self):
        if hasattr(self.dataset, 'name'):
            return 'Query failure for {}: {}.'.format(self.dataset.name, self.msg)
        else:
            return 'Query failure: {}.'.format(self.msg)


@six.python_2_unicode_compatible
class DataAccessError(Exception):
    """Exception signaling a failure to obtain data from the remote location.
    """
    def __init__(self, dataset, msg=''):
        self.dataset = dataset
        self.msg = msg

    def __str__(self):
        if hasattr(self.dataset, 'remote_path'):
            return 'Data access error for {}: {}.'.format(
                self.dataset.remote_path, self.msg)
        else:
            return 'Data access error: {}.'.format(self.msg)

<<<<<<< HEAD
class DataSetBase(util.NameSpace):
    """Class to describe general properties of datasets. Should be reimplemented
    as a py3 dataclass.

    `<https://stackoverflow.com/a/48806603>`__ for implementation.
    """
    def __init__(self, *args, **kwargs):
        if 'DateFreqMixin' not in kwargs:
            self.DateFreq = datelabel.DateFrequency
        else:
            self.DateFreq = kwargs['DateFreqMixin']
            del kwargs['DateFreqMixin']
        # assign explicitly else linter complains
        self.name = None
        self.name_in_model = None
        self.date_range = None
        self.date_freq = None
        self.axes = dict()
        super(DataSetBase, self).__init__(*args, **kwargs)
        if ('var_name' in self) and (self.name is None):
            self.name = self.var_name
            del self.var_name
        if ('freq' in self) and (self.date_freq is None):
            self.date_freq = self.DateFreq(self.freq)
            del self.freq

    def copy(self, new_name=None):
        # TODO: we meant copy, not deepcopy, right?
        temp = super(DataSetBase, self).copy()
        if new_name is not None:
            temp.name = new_name
        return temp  

    @property
    def is_static(self):
        """Check for time-independent data ('fx' in CMIP6 DRS.) Do the comparison
        by checking date_range against the placeholder value because that's
        unique -- we may be using a different DateFrequency depending on the
        data source.
        """
        return (self.date_range == datelabel.FXDateRange)

    def _freeze(self):
        """Return immutable representation of (current) attributes.

        Exclude attributes starting with '_' from the comparison, in case 
        we want DataSets with different timestamps, temporary directories, etc.
        to compare as equal.
        """
        d = self.toDict()
        keys_to_hash = sorted(k for k in d if not k.startswith('_'))
        d2 = {k: repr(d[k]) for k in keys_to_hash}
        FrozenDataSet = namedtuple('FrozenDataSet', keys_to_hash)
        return FrozenDataSet(**d2)

class VarlistEntry(DataSetBase):
    """Class to describe data for a single variable requested by a POD. Should 
    be reimplemented as a py3 dataclass.
    """
    def __init__(self, *args, **kwargs):
        self.original_name = None
        self.CF_name = None
        self.local_path = None
        self.remote_data = []
        self.alternates = []
        super(VarlistEntry, self).__init__(*args, **kwargs)

    @classmethod
    def from_pod_varlist(cls, pod_convention, var, dm_args):
        translate = util_mdtf.VariableTranslator()
        var_copy = var.copy()
        var_copy.update(dm_args)
        ds = cls(**var_copy)
        ds.original_name = ds.name
        ds.CF_name = translate.toCF(pod_convention, ds.name)
        alt_ds_list = []
        for alt_var in ds.alternates:
            alt_ds = ds.copy(new_name=alt_var)
            alt_ds.original_name = ds.original_name
            alt_ds.CF_name = translate.toCF(pod_convention, alt_ds.name)
            alt_ds.alternates = []
            alt_ds_list.append(alt_ds)
        ds.alternates = alt_ds_list
        return ds

class SingleFileDataSet(DataSetBase):
    """Class describing data contained in a single file. Should be reimplemented
    as a py3 dataclass.
    """
    def __init__(self, *args, **kwargs):
        self.remote_path = None
        self.tempdir_path = None
        super(SingleFileDataSet, self).__init__(*args, **kwargs)

=======
>>>>>>> d8ce6bf4
class DataManager(six.with_metaclass(ABCMeta)):
    # analogue of TestFixture in xUnit

    def __init__(self, case_dict, DateFreqMixin=None):
        if not DateFreqMixin:
            self.DateFreq = datelabel.DateFrequency
        else:
            self.DateFreq = DateFreqMixin

        self.case_name = case_dict['CASENAME']
        self.model_name = case_dict['model']
        self.firstyr = datelabel.Date(case_dict['FIRSTYR'])
        self.lastyr = datelabel.Date(case_dict['LASTYR'])
        self.date_range = datelabel.DateRange(self.firstyr, self.lastyr)
        self.convention = case_dict.get('convention', 'CF')
        if 'data_freq' in case_dict:
            self.data_freq = self.DateFreq(case_dict['data_freq'])
        else:
            self.data_freq = None
        self.pod_list = case_dict['pod_list'] 
        self.pods = []

        config = util_mdtf.ConfigManager()
        self.envvars = config.global_envvars.copy() # gets appended to
        # assign explicitly else linter complains
        self.dry_run = config.config.dry_run
        self.file_transfer_timeout = config.config.file_transfer_timeout
        self.make_variab_tar = config.config.make_variab_tar
        self.keep_temp = config.config.keep_temp
        self.overwrite = config.config.overwrite
        self.file_overwrite = self.overwrite # overwrite config and .tar

        d = config.paths.model_paths(case_dict, overwrite=self.overwrite)
        self.code_root = config.paths.CODE_ROOT
        self.MODEL_DATA_DIR = d.MODEL_DATA_DIR
        self.MODEL_WK_DIR = d.MODEL_WK_DIR
        self.MODEL_OUT_DIR = d.MODEL_OUT_DIR
        self.TEMP_HTML = os.path.join(self.MODEL_WK_DIR, 'pod_output_temp.html')

    def iter_pods(self):
        """Generator iterating over all pods which haven't been
        skipped due to requirement errors.
        """
        for p in self.pods:
            if p.skipped is None:
                yield p

    def iter_vars(self):
        """Generator iterating over all variables in all pods which haven't been
        skipped due to requirement errors.
        """
        for p in self.iter_pods():
            for var in p.varlist:
                yield var

    # -------------------------------------

    def setUp(self, verbose=0):
        util_mdtf.check_required_dirs(
            already_exist =[], 
            create_if_nec = [self.MODEL_WK_DIR, self.MODEL_DATA_DIR], 
            verbose=verbose)
        self.envvars.update({
            "DATADIR": self.MODEL_DATA_DIR,
            "variab_dir": self.MODEL_WK_DIR,
            "CASENAME": self.case_name,
            "model": self.model_name,
            "FIRSTYR": self.firstyr.format(precision=1), 
            "LASTYR": self.lastyr.format(precision=1)
        })
        # set env vars for unit conversion factors (TODO: honest unit conversion)
        translate = util_mdtf.VariableTranslator()
        if self.convention not in translate.units:
            raise AssertionError(("Variable name translation doesn't recognize "
                "{}.").format(self.convention))
        temp = translate.variables[self.convention].to_dict()
        for key, val in iter(temp.items()):
            util_mdtf.setenv(key, val, self.envvars, verbose=verbose)
        temp = translate.units[self.convention].to_dict()
        for key, val in iter(temp.items()):
            util_mdtf.setenv(key, val, self.envvars, verbose=verbose)

        for pod in self.iter_pods():
            self._setup_pod(pod)
        self.build_data_dicts()

    def _setup_pod(self, pod):
        config = util_mdtf.ConfigManager()
        translate = util_mdtf.VariableTranslator()

        # transfer DataManager-specific settings
        pod.__dict__.update(config.paths.pod_paths(pod, self))
        pod.TEMP_HTML = self.TEMP_HTML
        pod.pod_env_vars.update(self.envvars)
        pod.dry_run = self.dry_run

<<<<<<< HEAD
        # express varlist as VarlistEntry objects
        ds_list = []
        for var in pod.varlist:
            ds_list.append(VarlistEntry.from_pod_varlist(
=======
        # express varlist as DataSpec objects
        ds_list = []
        for var in pod.varlist:
            ds_list.append(DataSpec.from_pod_varlist(
>>>>>>> d8ce6bf4
                pod.convention, var, {'DateFreqMixin': self.DateFreq}))
        pod.varlist = ds_list

        for var in pod.iter_vars_and_alts():
            var.name_in_model = translate.fromCF(self.convention, var.CF_name)
            if var.date_freq.is_static:
                # placeholder value for time-independent data
                var.date_range = datelabel.FXDateRange
            else:
                var.date_range = self.date_range
            var.local_path = self.local_path(self.dataset_key(var))
            var.axes = copy.deepcopy(translate.axes[self.convention])

        if self.data_freq is not None:
            for var in pod.iter_vars_and_alts():
                if var.date_freq != self.data_freq:
                    pod.skipped = PodRequirementFailure(
                        pod,
                        ("{0} requests {1} (= {2}) at {3} frequency, which isn't "
                        "compatible with case {4} providing data at {5} frequency "
                        "only.").format(
                            pod.name, var.name_in_model, var.name, 
                            var.date_freq, self.case_name, self.data_freq
                    ))
                    break

    @staticmethod
<<<<<<< HEAD
    def dataset_key(dataset):
        """Return immutable representation of a :class:`DataSetBase` object. 
        Two DataSets should have the same key 
=======
    def dataset_key(dataspec):
        """Return immutable representation of DataSpec. Two DataSpecs should have 
        the same key.
>>>>>>> d8ce6bf4
        """
        return dataspec._freeze()

    def local_path(self, data_key):
        """Returns the absolute path of the local copy of the file for dataset.

        This determines the local model data directory structure, which is
        `$MODEL_DATA_ROOT/<CASENAME>/<freq>/<CASENAME>.<var name>.<freq>.nc'`.
        Files not following this convention won't be found.
        """
        assert 'name_in_model' in data_key._fields
        assert 'date_freq' in data_key._fields
        # values in key are repr strings by default, so need to instantiate the
        # datelabel object to use its formatting method
        try:
            # value in key is from __str__
            freq = self.DateFreq(data_key.date_freq)
        except ValueError:
            # value in key is from __repr__
            freq = eval('datelabel.'+data_key.date_freq)
        freq = freq.format_local()
        return os.path.join(
            self.MODEL_DATA_DIR, freq,
            "{}.{}.{}.nc".format(
                self.case_name, data_key.name_in_model, freq)
        )

    def build_data_dicts(self):
        """Initialize or update internal bookkeeping: which PODs use which 
        variables, and which variables are contained in which files. Current 
        implementation is needlessly opaque and should be replaced with sqlite
        queries.

        - A ``data_key`` is an object identifying a dataset for a single variable.
        - ``data_keys`` maps a data_key to a list of :class:`VarlistEntry` objects 
            representing specific versions of that variable.
        - ``data_pods`` is a reversible map (:class:`~util.MultiMap`) between a
            data_key and the set of PODs (represented as 
            :class:`~shared_diagnostic.Diagnostic` objects) that use that variable.
        - ``data_files`` is a reversible map (:class:`~util.MultiMap`) between a
            data_key and the set of files (represented as :class:`SingleFileDataSet` 
            objects) that contain that variable's data.
        """
        self.data_keys = defaultdict(list)
        self.data_pods = util.MultiMap()
        self.data_files = util.MultiMap()
        for pod in self.iter_pods():
            for var in pod.iter_vars_and_alts():
                key = self.dataset_key(var)
                self.data_pods[key].update(set([pod]))
                self.data_keys[key].append(var)
                self.data_files[key].update(var.remote_data)

    # DATA QUERY -------------------------------------

    def iter_populated_varlist(self, var_iter, pod_name):
        """Generator function yielding either a variable, its alternates if the
        variable was not found in the data query, or DataQueryFailure if the
        variable request can't be satisfied with found data.
        """
        for var in var_iter:
            if var.remote_data:
                print("Found {} (= {}) @ {} for {}".format(
                    var.name_in_model, var.name, var.date_freq, pod_name
                ))
                yield var
            elif not var.alternates:
                raise DataQueryFailure(
                    var,
                    ("Couldn't find {} (= {}) @ {} for {} & no other "
                        "alternates").format(
                        var.name_in_model, var.name, var.date_freq, pod_name
                ))
            else:
                print(("Couldn't find {} (= {}) @ {} for {}, trying "
                    "alternates").format(
                        var.name_in_model, var.name, var.date_freq, pod_name
                ))
                for alt_var in self.iter_populated_varlist(var.alternates, pod_name):
                    yield alt_var  # no 'yield from' in py2.7

    # specific details that must be implemented in child class 
    @abstractmethod
    def query_dataset(self, dataset):
        pass

    def query_data(self):
        for data_key in self.data_keys:
            try:
                var = self.data_keys[data_key][0]
                print("Calling query_dataset on {} @ {}".format(
                    var.name_in_model, var.date_freq))
                files = self.query_dataset(var)
                self.data_files[data_key].update(files)
            except DataQueryFailure:
                continue

        # populate vars with found files
        for data_key in self.data_keys:
            for var in self.data_keys[data_key]:
                var.remote_data.extend(list(self.data_files[data_key]))
        
        for pod in self.iter_pods():
            try:
                new_varlist = [var for var \
                    in self.iter_populated_varlist(pod.varlist, pod.name)]
            except DataQueryFailure as exc:
                print("Data query failed on pod {}; skipping.".format(pod.name))
                pod.skipped = exc
                new_varlist = []
            for var in new_varlist:
                var.alternates = []
            pod.varlist = new_varlist
        # revise DataManager's to-do list, now that we've marked some PODs as
        # being skipped due to data inavailability
        self.build_data_dicts()

    # FETCH REMOTE DATA -------------------------------------

    def plan_data_fetch_hook(self):
        pass

    def remote_data_list(self):
        """Process list of requested data to make data fetching efficient.

        This is intended as a hook to be used by subclasses. Default behavior is
        to delete from the list duplicate datasets and datasets where a local
        copy of the data already exists and is current (as determined by 
        :meth:`~data_manager.DataManager.local_data_is_current`).
        
<<<<<<< HEAD
        Returns: collection of :class:`SingleFileDataSet` objects.
=======
        Returns: collection of :class:`~dataspec.DataSpec` objects.
>>>>>>> d8ce6bf4
        """
        # flatten list of all remote_data and remove duplicates
        unique_files = set(f \
            for f in chain.from_iterable(iter(self.data_files.values())))
        # filter out any data we've previously fetched that's up to date
        unique_files = [f \
            for f in unique_files if not self.local_data_is_current(f)]
        # fetch data in sorted order to make interpreting logs easier
        if unique_files:
            if self._fetch_order_function is not None:
                sort_key = self._fetch_order_function
            elif hasattr(unique_files[0], 'remote_path'):
                sort_key = attrgetter('remote_path')
            else:
                sort_key = None
            unique_files.sort(key=sort_key)
        return unique_files
    
    _fetch_order_function=None

    def local_data_is_current(self, dataset):
        """Determine if local copy of data needs to be refreshed.

        This is intended as a hook to be used by subclasses. Default is to always
        return `False`, ie always fetch remote data.

        Returns: `True` if local copy of data exists and remote copy hasn't been
            updated.
        """
        return False

    # specific details that must be implemented in child class 
    @abstractmethod
    def fetch_dataset(self, dataset):
        pass

    def fetch_data(self):
        self.plan_data_fetch_hook()

        for file_ in self.remote_data_list():
            try:
                self.fetch_dataset(file_)
            except CalledProcessError as caught_exc:
                exc = DataAccessError(
                    file_,
                    """Running external command {} when fetching {} @ {} 
                    returned error: {} (status {}). Did not retry.
                    """.format(
                        caught_exc.cmd, file_.name_in_model, file_.date_freq,
                        caught_exc.output, caught_exc.returncode
                    )
                )
                self._fetch_exception_handler(exc)
                continue
            except Exception as caught_exc:
                exc = DataAccessError(
                    file_,
                    """Caught {} exception ({}) when fetching {} @ {}.
                    Did not retry.
                    """.format(
                        type(caught_exc).__name__, caught_exc, 
                        file_.name_in_model, file_.date_freq
                    )
                )
                self._fetch_exception_handler(exc)
                continue

    def _fetch_exception_handler(self, exc):
        print(exc)
        keys_from_file = self.data_files.inverse()
        for key in keys_from_file[exc.dataset]:
            for pod in self.data_pods[key]:
                print(("\tSkipping pod {} due to data fetch error."
                    "").format(pod.name))
                pod.skipped = exc

    # -------------------------------------

    def preprocess_local_data(self, *args, **kwargs):
        # do translation/ transformations of data here
        pass

    # HTML & PLOT OUTPUT -------------------------------------

    def tearDown(self):
        # TODO: handle OSErrors in all of these
        config = util_mdtf.ConfigManager()
        self._make_html()
        _ = self._backup_config_file(config)
        if self.make_variab_tar:
            _ = self._make_tar_file(config.paths.OUTPUT_DIR)
        self._copy_to_output()

    def _make_html(self, cleanup=True):
        src_dir = os.path.join(self.code_root, 'src', 'html')
        dest = os.path.join(self.MODEL_WK_DIR, 'index.html')
        if os.path.isfile(dest):
            print("WARNING: index.html exists, deleting.")
            os.remove(dest)

        template_dict = self.envvars.copy()
        template_dict['DATE_TIME'] = \
            datetime.datetime.utcnow().strftime("%A, %d %B %Y %I:%M%p (UTC)")
        util_mdtf.append_html_template(
            os.path.join(src_dir, 'mdtf_header.html'), dest, template_dict
        )
        util_mdtf.append_html_template(self.TEMP_HTML, dest, {})
        util_mdtf.append_html_template(
            os.path.join(src_dir, 'mdtf_footer.html'), dest, template_dict
        )
        if cleanup:
            os.remove(self.TEMP_HTML)

        shutil.copy2(
            os.path.join(src_dir, 'mdtf_diag_banner.png'), self.MODEL_WK_DIR
        )

    def _backup_config_file(self, config):
        """Record settings in file variab_dir/config_save.json for rerunning
        """
        out_file = os.path.join(self.MODEL_WK_DIR, 'config_save.json')
        if not self.file_overwrite:
            out_file, _ = util_mdtf.bump_version(out_file)
        elif os.path.exists(out_file):
            print('Overwriting {}.'.format(out_file))
        util.write_json(config.config.toDict(), out_file)
        return out_file

    def _make_tar_file(self, tar_dest_dir):
        """Make tar file of web/bitmap output.
        """
        out_file = os.path.join(tar_dest_dir, self.MODEL_WK_DIR+'.tar')
        if not self.file_overwrite:
            out_file, _ = util_mdtf.bump_version(out_file)
            print("Creating {}.".format(out_file))
        elif os.path.exists(out_file):
            print('Overwriting {}.'.format(out_file))
        tar_flags = ["--exclude=.{}".format(s) for s in ['netCDF','nc','ps','PS','eps']]
        tar_flags = ' '.join(tar_flags)
        util.run_shell_command(
            'tar {} -czf {} -C {} .'.format(tar_flags, out_file, self.MODEL_WK_DIR),
            dry_run = self.dry_run
        )
        return out_file

    def _copy_to_output(self):
        if self.MODEL_WK_DIR == self.MODEL_OUT_DIR:
            return # no copying needed
        print("copy {} to {}".format(self.MODEL_WK_DIR, self.MODEL_OUT_DIR))
        try:
            if os.path.exists(self.MODEL_OUT_DIR):
                if not self.overwrite:
                    print('Error: {} exists, overwriting anyway.'.format(
                        self.MODEL_OUT_DIR))
                shutil.rmtree(self.MODEL_OUT_DIR)
        except Exception:
            raise
        shutil.move(self.MODEL_WK_DIR, self.MODEL_OUT_DIR)


class LocalfileDataManager(DataManager):
    # Assumes data files are already present in required directory structure 

    DataKey = namedtuple('DataKey', ['name_in_model', 'date_freq'])  
    def dataset_key(self, dataset):
        return self.DataKey(
            name_in_model=dataset.name_in_model, 
            date_freq=str(dataset.date_freq)
        )

    def query_dataset(self, dataset):
        path = self.local_path(self.dataset_key(dataset))
        if os.path.isfile(path):
            return [path]
        else:
            raise DataQueryFailure(dataset, 'File not found at {}'.format(path))
    
    def local_data_is_current(self, dataset):
        return True 

    def fetch_dataset(self, dataset):
        pass
<|MERGE_RESOLUTION|>--- conflicted
+++ resolved
@@ -18,11 +18,6 @@
 from src import util
 from src import util_mdtf
 from src import datelabel
-<<<<<<< HEAD
-=======
-from src import netcdf_helper
-from src.dataspec import DataSpec
->>>>>>> d8ce6bf4
 from src.shared_diagnostic import PodRequirementFailure
 
 
@@ -60,7 +55,6 @@
         else:
             return 'Data access error: {}.'.format(self.msg)
 
-<<<<<<< HEAD
 class DataSetBase(util.NameSpace):
     """Class to describe general properties of datasets. Should be reimplemented
     as a py3 dataclass.
@@ -155,8 +149,6 @@
         self.tempdir_path = None
         super(SingleFileDataSet, self).__init__(*args, **kwargs)
 
-=======
->>>>>>> d8ce6bf4
 class DataManager(six.with_metaclass(ABCMeta)):
     # analogue of TestFixture in xUnit
 
@@ -253,17 +245,10 @@
         pod.pod_env_vars.update(self.envvars)
         pod.dry_run = self.dry_run
 
-<<<<<<< HEAD
         # express varlist as VarlistEntry objects
         ds_list = []
         for var in pod.varlist:
             ds_list.append(VarlistEntry.from_pod_varlist(
-=======
-        # express varlist as DataSpec objects
-        ds_list = []
-        for var in pod.varlist:
-            ds_list.append(DataSpec.from_pod_varlist(
->>>>>>> d8ce6bf4
                 pod.convention, var, {'DateFreqMixin': self.DateFreq}))
         pod.varlist = ds_list
 
@@ -291,15 +276,9 @@
                     break
 
     @staticmethod
-<<<<<<< HEAD
     def dataset_key(dataset):
         """Return immutable representation of a :class:`DataSetBase` object. 
         Two DataSets should have the same key 
-=======
-    def dataset_key(dataspec):
-        """Return immutable representation of DataSpec. Two DataSpecs should have 
-        the same key.
->>>>>>> d8ce6bf4
         """
         return dataspec._freeze()
 
@@ -430,11 +409,7 @@
         copy of the data already exists and is current (as determined by 
         :meth:`~data_manager.DataManager.local_data_is_current`).
         
-<<<<<<< HEAD
         Returns: collection of :class:`SingleFileDataSet` objects.
-=======
-        Returns: collection of :class:`~dataspec.DataSpec` objects.
->>>>>>> d8ce6bf4
         """
         # flatten list of all remote_data and remove duplicates
         unique_files = set(f \
