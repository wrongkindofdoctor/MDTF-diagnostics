"""Base classes implementing logic for querying, fetching and preprocessing
model data requested by the PODs; see :doc:`fmwk_datasources`.
"""
import abc
import collections
import dataclasses as dc
<<<<<<< HEAD
import glob
import itertools
=======
import logging
import os
>>>>>>> 3a25ba6a
import signal
import textwrap
import typing
from abc import ABC
import pandas as pd

from src import util, core, diagnostic, preprocessor
from src import query_fetch_preprocess as qfp
_log = logging.getLogger(__name__)


@util.mdtf_dataclass
class DataKeyBase(core.MDTFObjectBase, metaclass=util.MDTFABCMeta):
    # _id = util.MDTF_ID()           # fields inherited from core.MDTFObjectBase
    # name: str
    # _parent: object
    # log = util.MDTFObjectLogger
    # status: ObjectStatus
    name: str = dc.field(init=False)
    value: typing.Any = util.MANDATORY
    expt_key: typing.Any = None
    local_data: list = dc.field(default_factory=list, compare=False)

    def __post_init__(self):
        self.name = f"{self.__class__.__name__}_{self.value}"
        super(DataKeyBase, self).__post_init__()
        if self.status == core.ObjectStatus.NOTSET:
            self.status == core.ObjectStatus.INACTIVE

    @property
    def _log_name(self):
        # assign a unique log name through UUID; DataKey loggers sit in a
        # subtree of the DataSource logger distinct from the POD loggers
        return f"{self._parent._log_name}.{self.__class__.__name__}.{self._id._uuid}"

    @property
    def _children(self):
        """Iterable of child objects associated with this object."""
        return []

    # level at which to log deactivation events
    _deactivation_log_level = logging.INFO

    def __str__(self):
        if util.is_iterable(self.value):
            val_str = ', '.join(str(x) for x in self.value)
        else:
            val_str = str(self.value)
        return f"DataKey({val_str})"

    @abc.abstractmethod
    def remote_data(self):
        """Returns paths, urls, etc. to be used as input to a
        :meth:`~DataSourceBase.fetch_data` method to specify how this dataset is
        fetched.
        """
        pass


@util.mdtf_dataclass
class DataSourceAttributesBase():
    """Class defining attributes that any DataSource needs to specify:

    - *CASENAME*: User-supplied label to identify output of this run of the
      package.
    - *FIRSTYR*, *LASTYR*, *date_range*: Analysis period, specified as a closed
      interval (i.e. running from 1 Jan of FIRSTYR through 31 Dec of LASTYR).
    - *CASE_ROOT_DIR*: Root directory containing input model data. Different
      DataSources may interpret this differently.
    - *convention*: name of the variable naming convention used by the source of
      model data.
    """
    CASENAME: str = util.MANDATORY
    FIRSTYR: str = util.MANDATORY
    LASTYR: str = util.MANDATORY
    date_range: util.DateRange = dc.field(init=False)
    CASE_ROOT_DIR: str = ""

    log: dc.InitVar = _log

    def _set_case_root_dir(self, log=_log):
        config = core.ConfigManager()
        if not self.CASE_ROOT_DIR and config.CASE_ROOT_DIR:
            log.debug("Using global CASE_ROOT_DIR = '%s'.", config.CASE_ROOT_DIR)
            self.CASE_ROOT_DIR = config.CASE_ROOT_DIR
        # verify case root dir exists
        if not os.path.isdir(self.CASE_ROOT_DIR):
            log.critical("Data directory CASE_ROOT_DIR = '%s' not found.",
                self.CASE_ROOT_DIR)
            util.exit_handler(code=1)

    def __post_init__(self, log=_log):
        self._set_case_root_dir(log=log)
        self.date_range = util.DateRange(self.FIRSTYR, self.LASTYR)


PodVarTuple = collections.namedtuple('PodVarTuple', ['pod', 'var'])
MAX_DATASOURCE_ITERS = 5


class DataSourceBase(core.MDTFObjectBase, util.CaseLoggerMixin,
                     qfp.AbstractDataSource, ABC, metaclass=util.MDTFABCMeta):
    """Base class for handling the data needs of PODs. Executes query for
    requested model data against the remote data source, fetches the required
    data locally, preprocesses it, and performs cleanup/formatting of the POD's
    output.
    """

    # The abstract_attribute defines a placeholder object, and DefaultPreprocessor defines a default class and methods.
    # Default features for each _[class name] will be defined in all DataSourceBase instances, and will be modified
    # (overridden) as needed.
    _AttributesClass = util.abstract_attribute()
    _DiagnosticClass = util.abstract_attribute()
    _PreprocessorClass = preprocessor.DefaultPreprocessor
    _DataKeyClass = util.abstract_attribute()

    _deactivation_log_level = logging.ERROR # default log level for failure

    def __init__(self, case_dict, parent):
        # _id = util.MDTF_ID()        # attrs inherited from core.MDTFObjectBase
        # name: str
        # _parent: object
        # log = util.MDTFObjectLogger
        # status: ObjectStatus
        core.MDTFObjectBase.__init__(
            self, name=case_dict['CASENAME'], _parent=parent
        )
        # configure paths
        config = core.ConfigManager()
        paths = core.PathManager()
        self.overwrite = config.overwrite
        d = paths.model_paths(case_dict, overwrite=self.overwrite)
        self.code_root = paths.CODE_ROOT
        self.MODEL_DATA_DIR = d.MODEL_DATA_DIR
        self.MODEL_WK_DIR = d.MODEL_WK_DIR
        self.MODEL_OUT_DIR = d.MODEL_OUT_DIR
        util.check_dir(self, 'MODEL_WK_DIR', create=True)
        util.check_dir(self, 'MODEL_DATA_DIR', create=True)

        # set up log (CaseLoggerMixin)
        self.init_log(log_dir = self.MODEL_WK_DIR)

        self.strict = config.get('strict', False)
        self.attrs = util.coerce_to_dataclass(
            case_dict, self._AttributesClass, log=self.log, init=True
        )
        self.pods = dict.fromkeys(case_dict.get('pod_list', []))
        self.multirun = parent.multirun
        # set variable name convention
        translate = core.VariableTranslator()
        if hasattr(self, '_convention'):
            self.convention = self._convention
            if hasattr(self.attrs, 'convention') \
                and self.attrs.convention != self.convention:
                self.log.warning(f"{self.__class__.__name__} requires convention"
                    f"'{self.convention}'; ignoring argument "
                    f"'{self.attrs.convention}'.")
        elif hasattr(self.attrs, 'convention') and self.attrs.convention:
            self.convention = self.attrs.convention
        else:
            raise util.GenericDataSourceEvent((f"'convention' not configured "
                f"for {self.__class__.__name__}."))
        self.convention = translate.get_convention_name(self.convention)

        # configure case-specific env vars
        self.env_vars = util.WormDict.from_struct(
            config.global_env_vars.copy()
        )
        self.env_vars.update({
            k: case_dict[k] for k in ("CASENAME", "FIRSTYR", "LASTYR")
        })
        # add naming-convention-specific env vars
        convention_obj = translate.get_convention(self.convention)
        self.env_vars.update(getattr(convention_obj, 'env_vars', dict()))

    @property
    def full_name(self):
        return f"<#{self._id}:{self.name}>"

    @property
    def _children(self):
        """Iterable of child objects (:class:`~diagnostic.Diagnostic`\s)
        associated with this object.
        """
        return self.pods.values()

    def iter_vars(self, active=None, pod_active=None):
        """Iterator over all :class:`~diagnostic.VarlistEntry`\s (grandchildren)
        associated with this case. Returns :class:`PodVarTuple`\s (namedtuples)
        of the :class:`~diagnostic.Diagnostic` and :class:`~diagnostic.VarlistEntry`
        objects corresponding to the POD and its variable, respectively.

        Args:
            active: bool or None, default None. Selects subset of
                :class:`~diagnostic.VarlistEntry`\s which are returned in the
                namedtuples:

                - active = True: only iterate over currently active VarlistEntries.
                - active = False: only iterate over inactive VarlistEntries
                    (VarlistEntries which have either failed or are currently
                    unused alternate variables).
                - active = None: iterate over both active and inactive
                    VarlistEntries.

            pod_active: bool or None, default None. Same as *active*, but
                filtering the PODs that are selected.
        """
        def _get_kwargs(active_):
            if active_ is None:
                return {'status': None}
            if active_:
                return {'status': core.ObjectStatus.ACTIVE}
            else:
                return {'status_neq': core.ObjectStatus.ACTIVE}

        pod_kwargs = _get_kwargs(pod_active)
        var_kwargs = _get_kwargs(active)
        for p in self.iter_children(**pod_kwargs):
            for v in p.iter_children(**var_kwargs):
                yield PodVarTuple(pod=p, var=v)

    def iter_vars_only(self, active=None):
        """Convenience wrapper for :meth:`iter_vars` that returns only the
        :class:`~diagnostic.VarlistEntry` objects (grandchildren) from all PODs
        in this DataSource.
        """
        yield from (pv.var for pv in self.iter_vars(active=active, pod_active=None))

    # -------------------------------------

    def setup(self):
        for pod_name in self.pods:
            self.pods[pod_name] = \
                self._DiagnosticClass.from_config(pod_name, parent=self)
        for pod in self.iter_children():
            try:
                self.setup_pod(pod)
            except Exception as exc:
                chained_exc = util.chain_exc(exc, "setting up DataSource",
                                             util.PodConfigError)
                pod.deactivate(chained_exc)
                continue

        if self.status == core.ObjectStatus.NOTSET and \
                any(p.status == core.ObjectStatus.ACTIVE for p in self.iter_children()):
            self.status = core.ObjectStatus.ACTIVE

        _log.debug('#' * 70)
        _log.debug('Pre-query varlists for %s:', self.full_name)
        for v in self.iter_vars_only(active=None):
            _log.debug("%s", v.debug_str())
        _log.debug('#' * 70)

    def setup_pod(self, pod):
        """Update POD with information that only becomes available after
        DataManager and Diagnostic have been configured (ie, only known at
        runtime, not from settings.jsonc.)

        Could arguably be moved into Diagnostic's init, at the cost of
        dependency inversion.
        """
        pod.setup(self)
        for v in pod.iter_children():
            try:
                self.setup_var(pod, v)
            except Exception as exc:
                chained_exc = util.chain_exc(exc, f"configuring {v.full_name}.",
                    util.PodConfigError)
                v.deactivate(chained_exc)
                continue
        # preprocessor will edit varlist alternates, depending on enabled functions
        pod.preprocessor = self._PreprocessorClass(self, pod)
        pod.preprocessor.edit_request(self, pod)

        for v in pod.iter_children():
            # deactivate failed variables, now that alternates are fully
            # specified
            if v.last_exception is not None and not v.failed:
                v.deactivate(v.last_exception, level=logging.WARNING)
        if pod.status == core.ObjectStatus.NOTSET and \
            any(v.status == core.ObjectStatus.ACTIVE for v in pod.iter_children()):
            pod.status = core.ObjectStatus.ACTIVE

    def setup_var(self, pod, v):
        """Update VarlistEntry fields with information that only becomes
        available after DataManager and Diagnostic have been configured (ie,
        only known at runtime, not from settings.jsonc.)

        Could arguably be moved into VarlistEntry's init, at the cost of
        dependency inversion.
        """
        translate = core.VariableTranslator().get_convention(self.convention)
        if v.T is not None:
            v.change_coord(
                'T',
                new_class = {
                    'self': diagnostic.VarlistTimeCoordinate,
                    'range': util.DateRange,
                    'frequency': util.DateFrequency
                },
                range=self.attrs.date_range,
                calendar=util.NOTSET,
                units=util.NOTSET
            )
        v.dest_path = self.variable_dest_path(pod, v)
        try:
            trans_v = translate.translate(v)
            v.translation = trans_v
            # copy preferred gfdl post-processing component during translation
            if hasattr(trans_v, "component"):
                v.component = trans_v.component
        except KeyError as exc:
            # can happen in normal operation (eg. precip flux vs. rate)
            chained_exc = util.PodConfigEvent((f"Deactivating {v.full_name} due to "
                f"variable name translation: {str(exc)}."))
            # store but don't deactivate, because preprocessor.edit_request()
            # may supply alternate variables
            v.log.store_exception(chained_exc)
        except Exception as exc:
            chained_exc = util.chain_exc(exc, f"translating name of {v.full_name}.",
                util.PodConfigError)
            # store but don't deactivate, because preprocessor.edit_request()
            # may supply alternate variables
            v.log.store_exception(chained_exc)

        v.stage = diagnostic.VarlistEntryStage.INITED

    def variable_dest_path(self, pod, var):
        """Returns the absolute path of the POD's preprocessed, local copy of
        the file containing the requested dataset. Files not following this
        convention won't be found by the POD.
        """
        if var.is_static:
            f_name = f"{self.name}.{var.name}.static.nc"
            return os.path.join(pod.POD_WK_DIR, f_name)
        else:
            freq = var.T.frequency.format_local()
            f_name = f"{self.name}.{var.name}.{freq}.nc"
            return os.path.join(pod.POD_WK_DIR, freq, f_name)

    # DATA QUERY/FETCH/PREPROCESS -------------------------------------

    def data_key(self, value, expt_key=None, status=None):
        """Constructor for an instance of :class:`DataKeyBase` that's used by
        this DataSource.
        """
        if status is None:
            status = core.ObjectStatus.NOTSET
        return self._DataKeyClass(
            _parent=self, value=value,
            expt_key=expt_key, status=status
        )

    def is_fetch_necessary(self, d_key, var=None):
        if len(d_key.local_data) > 0:
            self.log.debug("Already successfully fetched %s.", d_key)
            return False
        if d_key.failed:
            self.log.debug("%s failed; not retrying.", d_key)
            return False
        return True

    def child_deactivation_handler(self, child, child_exc):
        """When a DataKey (*child*) has been deactivated during query or fetch,
        log a message on all VarlistEntries using it, and deactivate any
        VarlistEntries with no remaining viable DataKeys.
        """
        if isinstance(child, diagnostic.Diagnostic):
            # DataSource has 2 types of children: PODs and DataKeys
            # only need to handle the latter here
            return

        for v in self.iter_vars_only(active=None):
            v.deactivate_data_key(child, child_exc)

    def query_data(self):
        # really a while-loop, but limit # of iterations to be safe
        for _ in range(MAX_DATASOURCE_ITERS):
            vars_to_query = [
                v for v in self.iter_vars_only(active=True) \
                    if v.stage < diagnostic.VarlistEntryStage.QUERIED
            ]
            if not vars_to_query:
                break # exit: queried everything or nothing active

            self.log.debug('Query batch: [%s].',
                ', '.join(v.full_name for v in vars_to_query))
            self.pre_query_hook(vars_to_query)
            for v in vars_to_query:
                try:
                    self.log.info("Querying %s.", v.translation)
                    self.query_dataset(v) # sets v.data
                    if not v.data:
                        raise util.DataQueryEvent("No data found.", v)
                    v.stage = diagnostic.VarlistEntryStage.QUERIED
                except util.DataQueryEvent as exc:
                    v.deactivate(exc)
                    continue
                except Exception as exc:
                    chained_exc = util.chain_exc(exc,
                        f"querying {v.translation} for {v.full_name}.",
                        util.DataQueryEvent)
                    v.deactivate(chained_exc)
                    continue
            self.post_query_hook(vars_to_query)
        else:
            # only hit this if we don't break
            raise util.DataRequestError(
                f"Too many iterations in query_data() for {self.full_name}."
            )

    def select_data(self):
        update = True
        # really a while-loop, but limit # of iterations to be safe
        for _ in range(MAX_DATASOURCE_ITERS):
            if update:
                # query alternates for any vars that failed since last time
                self.query_data()
                update = False
            # this loop differs from the others in that logic isn't/can't be
            # done on a per-variable basis, so we just try to execute
            # set_experiment() successfully
            try:
                self.set_experiment()
                break # successful exit
            except util.DataExperimentEvent:
                # couldn't set consistent experiment attributes. Try again b/c
                # we've deactivated problematic pods/vars.
                update = True
            except Exception as exc:
                self.log.exception("%s while setting experiment: %r",
                    util.exc_descriptor(exc), exc)
                raise exc
        else:
            # only hit this if we don't break
            raise util.DataQueryEvent(
                f"Too many iterations in select_data() for {self.full_name}."
            )

    def fetch_data(self):
        update = True
        # really a while-loop, but limit # of iterations to be safe
        for _ in range(MAX_DATASOURCE_ITERS):
            if update:
                self.select_data()
                update = False
            vars_to_fetch = [
                v for v in self.iter_vars_only(active=True) \
                    if v.stage < diagnostic.VarlistEntryStage.FETCHED
            ]
            if not vars_to_fetch:
                break # exit: fetched everything or nothing active

            self.log.debug('Fetch batch: [%s].',
                ', '.join(v.full_name for v in vars_to_fetch))
            self.pre_fetch_hook(vars_to_fetch)
            for v in vars_to_fetch:
                try:
                    v.log.info("Fetching %s.", v)
                    # fetch on a per-DataKey basis
                    for d_key in itertools.chain(
                        v.iter_data_keys(status=core.ObjectStatus.ACTIVE),
                        v.iter_associated_files_keys(status=core.ObjectStatus.ACTIVE),
                    ):
                        try:
                            if not self.is_fetch_necessary(d_key):
                                continue
                            v.log.debug("Fetching %s.", d_key)
                            self.fetch_dataset(v, d_key)
                        except Exception as exc:
                            update = True
                            d_key.deactivate(exc)
                            break # no point continuing

                    # check if var received everything
                    for d_key in v.iter_data_keys(status=core.ObjectStatus.ACTIVE):
                        if not d_key.local_data:
                            raise util.DataFetchEvent("Fetch failed.", d_key)
                    v.stage = diagnostic.VarlistEntryStage.FETCHED
                except Exception as exc:
                    update = True
                    chained_exc = util.chain_exc(exc,
                        f"fetching data for {v.full_name}.",
                        util.DataFetchEvent)
                    v.deactivate(chained_exc)
                    continue
            self.post_fetch_hook(vars_to_fetch)
        else:
            # only hit this if we don't break
            raise util.DataRequestError(
                f"Too many iterations in fetch_data() for {self.full_name}."
            )

    def preprocess_data(self):
        """Hook to run the preprocessing function on all variables.
        """
        update = True
        # really a while-loop, but limit # of iterations to be safe
        for _ in range(MAX_DATASOURCE_ITERS):
            if update:
                # fetch alternates for any vars that failed since last time
                self.fetch_data()
                update = False
            vars_to_process = [
                pv for pv in self.iter_vars(active=True) \
                    if pv.var.stage < diagnostic.VarlistEntryStage.PREPROCESSED
            ]
            if not vars_to_process:
                break # exit: processed everything or nothing active

            for pod in self.iter_children(status=core.ObjectStatus.ACTIVE):
                pod.preprocessor.setup(self, pod)
            for pv in vars_to_process:
                try:
                    pv.var.log.info("Preprocessing %s.", pv.var)
                    pv.pod.preprocessor.process(pv.var)
                    pv.var.stage = diagnostic.VarlistEntryStage.PREPROCESSED
                except Exception as exc:
                    update = True
                    self.log.exception("%s while preprocessing %s: %r",
                        util.exc_descriptor(exc), pv.var.full_name, exc)
                    for d_key in pv.var.iter_data_keys(status=core.ObjectStatus.ACTIVE):
                        pv.var.deactivate_data_key(d_key, exc)
                    continue
        else:
            # only hit this if we don't break
            raise util.DataRequestError(
                f"Too many iterations in preprocess_data() for {self.full_name}."
            )

    def request_data(self):
        """Top-level method to iteratively query, fetch and preprocess all data
        requested by PODs, switching to alternate requested data as needed.
        """
        # Call cleanup method if we're killed
        signal.signal(signal.SIGTERM, self.query_and_fetch_cleanup)
        signal.signal(signal.SIGINT, self.query_and_fetch_cleanup)
        self.pre_query_and_fetch_hook()
        try:
            self.preprocess_data()
        except Exception as exc:
            self.log.exception("%s at DataSource level: %r.",
                util.exc_descriptor(exc), exc)
        # clean up regardless of success/fail
        self.post_query_and_fetch_hook()
        for p in self.iter_children():
            for v in p.iter_children():
                if v.status == core.ObjectStatus.ACTIVE:
                    v.log.debug('Data request for %s completed succesfully.',
                        v.full_name)
                    v.status = core.ObjectStatus.SUCCEEDED
                elif v.failed:
                    v.log.debug('Data request for %s failed.', v.full_name)
                else:
                    v.log.debug('Data request for %s not used.', v.full_name)
            if p.failed:
                p.log.debug('Data request for %s failed.', p.full_name)
            else:
                p.log.debug('Data request for %s completed succesfully.',
                    p.full_name)

    def query_and_fetch_cleanup(self, signum=None, frame=None):
        """Called if framework is terminated abnormally. Not called during
        normal exit.
        """
        util.signal_logger(self.__class__.__name__, signum, frame, log=self.log)
        self.post_query_and_fetch_hook()
        util.exit_handler(code=1)

# --------------------------------------------------------------------------

class DataFrameDataKey(DataKeyBase):
    """:class:`DataKeyBase` for use with :class:`DataframeQueryDataSourceBase`
    and child classes. The *value*\s stored in the DataKey are row indices on the
    catalog DataFrame in the DataSource, and the *remote_data* method returns
    values from those rows from the column in the catalog containing the paths
    to remote data.

    .. note::
       Due to implementation, the catalog used by the DataSource must be static.
       This code could readily be adapted to a dynamic catalog if its schema
       provided a unique ID number for each row, to take the place of the row
       index used here.
    """
    def __post_init__(self):
        """*value* as passed to :class:`DataframeQueryDataSourceBase` will be the
        entire DataFrame corresponding to this group of catalog entries. Here
        we convert that to a tuple of row indices and store that instead.
        """
        self.value = tuple(self.value.index.tolist())
        super(DataFrameDataKey, self).__post_init__()

    def remote_data(self):
        """Returns paths, urls, etc. to be used as input to a *fetch_data* method
        to specify how this dataset is fetched.
        """
        # pd.DataFrame loc requires list, not just iterable
        idxs = list(self.value)
        return self._parent.df[self._parent.remote_data_col].loc[idxs]

class DataFrameQueryColumnGroup():
    """Class wrapping a set of catalog (DataFrame) column names used by
    :class:`DataframeQueryDataSourceBase` in selecting experiment attributes of
    a given scope (case-wide, pod-wide or var-wide).

    One component of :class:`DataframeQueryColumnSpec`.
    """
    def __init__(self, key_cols=None, derived_cols=None):
        if key_cols is None:
            self.key_cols = tuple()
        else:
            self.key_cols = tuple(util.to_iter(key_cols, coll_type=set))
        if derived_cols is None:
            self.cols = self.key_cols
        else:
            self.cols = tuple(set(
                self.key_cols + util.to_iter(derived_cols, coll_type=tuple)
            ))

    # hard-coded column name for DataSource-specific experiment identifier
    _expt_key_col = 'expt_key'

    def expt_key(self, df, idx=None):
        """Returns string-valued key for use in grouping the rows of *df* by
        experiment.

        .. note::
           We can't just do a .groupby on column names, because pandas attempts
           to coerce DateFrequency to a timedelta64, which overflows for static
           DateFrequency. There doesn't seem to be a way to disable this type
           coercion.
        """
        if idx is not None:   # index used in groupby
            df = df.loc[idx]
        return '|'.join(str(df[col]) for col in self.key_cols)

    def expt_key_func(self, df):
        """Function that constructs the appropriate experiment_key column
        when apply()'ed to the query results DataFrame.
        """
        return pd.Series(
            {self._expt_key_col: self.expt_key(df, idx=None)},
            dtype='object'
        )

@util.mdtf_dataclass
class DataframeQueryColumnSpec(metaclass=util.MDTFABCMeta):
    """
    - *expt_cols*: Catalog columns whose values must be the same for all
      variables being fetched. This is the most common sense in which we
      "specify an experiment."
    - *pod_expt_cols*: Catalog columns whose values must be the same for each
      POD, but may differ between PODs. An example could be spatial grid
      resolution. Defaults to the empty set.
    - *var_expt_cols*: Catalog columns whose values must "be the same for each
      variable", i.e. are irrelevant differences for our purposes but must be
      constrained to a unique value in order to uniquely specify an experiment.
      An example is the CMIP6 MIP table: the same variable can appear in
      multiple MIP tables, but the choice of table isn't relvant for PODs.
      Defaults to the empty set.

    In addition, there are specially designated column names:

    - *remote_data_col*: Name of the column in the catalog containing the
      location of the data for that row (e.g., path to a netCDF file).
    - *daterange_col*: Name of the column in the catalog containing
      :class:`util.DateRange` objects specifying the date range covered by
      the data for that row. If set to None, we assume this information isn't
      available from the catalog and date range selection logic is skipped.
    """
    expt_cols: DataFrameQueryColumnGroup = util.MANDATORY
    pod_expt_cols: DataFrameQueryColumnGroup = \
        dc.field(default_factory=DataFrameQueryColumnGroup)
    var_expt_cols: DataFrameQueryColumnGroup = \
        dc.field(default_factory=DataFrameQueryColumnGroup)
    remote_data_col: str = None
    # TODO: generate DateRange from start/end date columns
    daterange_col: str = None

    def __post__init__(self):
        pass

    @property
    def has_date_info(self):
        return (self.daterange_col is not None)

    @property
    def all_expt_cols(self):
        """Columns of the DataFrame specifying the experiment. We assume that
        specifying a valid value for each of the columns in this set uniquely
        identifies an experiment.
        """
        return tuple(set(
            self.expt_cols.cols + self.pod_expt_cols.cols \
            + self.var_expt_cols.cols
        ))

    def expt_key(self, df, idx=None):
        """Returns tuple of string-valued keys for grouping files by experiment:
        (<values of expt_key_cols>, <values of pod_expt_key_cols>,
        <values of var_expt_key_cols>).
        """
        return tuple(x.expt_key(df, idx=idx) for x in \
            (self.expt_cols, self.pod_expt_cols, self.var_expt_cols))

class DataframeQueryDataSourceBase(DataSourceBase, metaclass=util.MDTFABCMeta):
    """DataSource which queries a data catalog made available as a pandas
    DataFrame, and includes logic for selecting experiment based on column values.

    .. note::
       This implementation assumes the catalog is static and locally loaded into
       memory. (I think) the only source of this limitation is the fact that it
       uses values of the DataFrame's Index as its DataKeys, instead of storing
       the complete row contents, so this limitation could be lifted if needed.

       TODO: integrate better with general Intake API.
    """
    _DataKeyClass = DataFrameDataKey
    col_spec = util.abstract_attribute() # instance of DataframeQueryColumnSpec

    def __init__(self, case_dict, parent):
        super(DataframeQueryDataSourceBase, self).__init__(case_dict, parent)
        self.expt_keys = dict()  # Object _id -> expt_key tuple

    @property
    @abc.abstractmethod
    def df(self):
        """Synonym for the DataFrame containing the catalog."""
        pass

    @property
    def all_columns(self):
        return tuple(self.df.columns)

    @property
    def remote_data_col(self):
        col_name = self.col_spec.remote_data_col
        if col_name is None:
            raise ValueError
        return col_name

    def _query_clause(self, col_name, query_attr_name, query_attr_val):
        """Translate a single field value into a logical clause in the dataframe
        catalog query. All queryable field values are assumed to be attribute
        values on a local variable named _dict_var_name.
        """
        _attrs = 'd' # local var name used in _query_catalog

        if query_attr_name in ('min_frequency', 'max_frequency'):
            col_name = 'frequency'  # need to avoid hardcoding this

        if col_name not in self.all_columns:
            return ""
        if query_attr_val is util.NOTSET \
            or (isinstance(query_attr_val, str) and not query_attr_val):
            return ""
        elif query_attr_val is None:
            # In pandas filtering, ==, != fail on None; should convert Nones to np.nans
            return f"(`{col_name}`.isnull())"

        if isinstance(query_attr_val, util.DateRange):
            # skip, since filtering on DateRange is done separately in
            # _query_catalog, since pandas doesn't allow use of 'in' for
            # non-list membership
            return ""
        elif query_attr_name == 'min_frequency':
            return f"(`{col_name}` >= @{_attrs}.{query_attr_name})"
        elif query_attr_name == 'max_frequency':
            return f"(`{col_name}` <= @{_attrs}.{query_attr_name})"
        else:
            return f"(`{col_name}` == @{_attrs}.{query_attr_name})"

    def _query_catalog(self, var):
        """Construct and execute the query to determine whether data matching
        var is present in the catalog.

        Split off logic done here to perform the query against the catalog
        (returning a dataframe with results) from the processing of those
        results, in order to simplify overriding by child classes.
        """
        # contruct query string for non-DateRange attributes
        query_d = util.WormDict()
        query_d.update(dc.asdict(self.attrs))
        field_synonyms = getattr(self, '_query_attrs_synonyms', dict())
        query_d.update(var.query_attrs(field_synonyms))
        clauses = [self._query_clause(k, k, v) for k,v in query_d.items()]
        query_str = '&'.join(c for c in clauses if c)

        # filtering on DateRange is done here, separately, due to limitations on
        # pd.query()/pd.eval() -- arbitrary method calls not supported, at least
        # not efficiently. TODO: better implementation with <=/>= separate
        # start/end date columns.
        catalog_df = self.df
        for col_name, v in query_d.items():
            if isinstance(v, util.DateRange):
                if col_name not in catalog_df:
                    # e.g., for sample model data where date_range not in catalog
                    continue
                # select files whose date range overlaps analysis date range
                # (in case we're dealing with chunked/multi-file data)
                row_sel = catalog_df.apply(
                    (lambda r: r[col_name].overlaps(v)),
                    axis=1
                )
                catalog_df = catalog_df[row_sel]

        return catalog_df.query(
            query_str,
            local_dict={'d': util.NameSpace.fromDict(query_d)}
        )

    def check_group_daterange(self, group_df, expt_key=None, log=_log):
        """Sort the files found for each experiment by date, verify that
        the date ranges contained in the files are contiguous in time and that
        the date range of the files spans the query date range.
        """
        date_col = self.col_spec.daterange_col # abbreviate
        if not self.col_spec.has_date_info or date_col not in group_df:
            return group_df

        d_key = self.data_key(group_df, expt_key=expt_key)
        try:
            sorted_df = group_df.sort_values(by=date_col)
            # method throws ValueError if ranges aren't contiguous
            files_date_range = util.DateRange.from_contiguous_span(
                *(sorted_df[date_col].to_list())
            )
            # throws AssertionError if we don't span the query range
            assert files_date_range.contains(self.attrs.date_range)
            return sorted_df
        except ValueError:
            self._query_error_handler(
                "Noncontiguous or malformed date range in files:", d_key, log=log
            )
        except AssertionError:
            log.debug(("Eliminating expt_key since date range of files (%s) doesn't "
                "span query range (%s)."), files_date_range, self.attrs.date_range)
        except Exception as exc:
            self._query_error_handler(f"Caught exception {repr(exc)}:", d_key,
                log=log)
        # hit an exception; return empty DataFrame to signify failure
        return pd.DataFrame(columns=group_df.columns)

    def _query_group_hook(self, group_df):
        """Additional filtering to do on query results for a single experiment,
        for use by child classes.
        """
        return group_df

    def query_dataset(self, var):
        """Find all rows of the catalog matching relevant attributes of the
        DataSource and of the variable (:class:`~diagnostic.VarlistEntry`).
        Group these by experiments, and for each experiment make the corresponding
        :class:`DataFrameDataKey` and store it in var's *data* attribute.
        Specifically, the *data* attribute is a dict mapping experiments
        (labeled by experiment_keys) to data found for that variable
        by this query (labeled by the DataKeys).
        """
        query_df = self._query_catalog(var)
        # assign set of sets of catalog row indices to var's data attr
        # filter out empty entries = queries that failed.
        expt_groups = query_df.groupby(
            by=(lambda idx: self.col_spec.expt_key(query_df, idx))
        )
        var.data = util.ConsistentDict()
        for expt_key, group in expt_groups:
            group = self.check_group_daterange(group, expt_key=expt_key, log=var.log)
            if group.empty:
                var.log.debug('Expt_key %s eliminated by _check_group_daterange',
                    expt_key)
                continue
            group = self._query_group_hook(group)
            if group.empty:
                var.log.debug('Expt_key %s eliminated by _query_group_hook', expt_key)
                continue
            d_key = self.data_key(group, expt_key=expt_key)
            var.log.debug('Query found <expt_key=%s, %s> for %s',
                expt_key, d_key, var.full_name)
            var.data[expt_key] = d_key

            if not isinstance(var.associated_files, dict):
                var.associated_files = {}

            # Query for associated files - if the object contains a
            # `query_associated_fields` method, we call it here. This is currently
            # implemented for the gfdl `GFDL_GCP_FileDataSourceBase`, but any
            # class that inherits ` DataframeQueryDataSourceBase` can define this
            # method to populate the `VarlistEntry.associated_files` attribute.
            # Otherwise this attribute is set to an empty dictionary here.
            if hasattr(self, "query_associated_files"):
                try:
                    var.associated_files[expt_key] = self.query_associated_files(d_key)
                except Exception as exc:
                    var.log.debug(f"Unable to query associated files: {exc}")

    def _query_error_handler(self, msg, d_key, log=_log):
        """Log debugging message or raise an exception, depending on if we're
        in strict mode.
        """
        err_str = msg + '\n' + textwrap.indent(str(d_key.remote_data()), 4*' ')
        if self.strict:
            raise util.DataQueryEvent(err_str, d_key)
        else:
            log.warning(err_str)

    # --------------------------------------------------------------

    def _expt_df(self, obj, var_iterator, col_group, parent_id=None, obj_name=None):
        """Return a DataFrame of partial experiment attributes (as determined by
        *cols*) that are shared by the query results of all variables covered by
        var_iterator.
        """
        key_col = col_group._expt_key_col # name of the column for the expt_key
        cols = list(col_group.cols) # DataFrame requires list
        if not cols:
            # short-circuit construction for trivial case (no columns in expt_key)
            return pd.DataFrame({key_col: [""]}, dtype='object')

        expt_df = None
        if parent_id is None:
            parent_key = tuple()
        else:
            parent_key = self.expt_keys[parent_id]
        if obj_name is None:
            obj_name = obj.name

        for v in var_iterator:
            if v.stage < diagnostic.VarlistEntryStage.QUERIED:
                continue
            rows = set([])
            for d_key in v.iter_data_keys():
                # filter vars on the basis of previously selected expt attributes
                if d_key.expt_key[:len(parent_key)] == parent_key:
                    rows.update(util.to_iter(d_key.value))
            v_expt_df = self.df[cols].loc[list(rows)].drop_duplicates().copy()
            v_expt_df[key_col] = v_expt_df.apply(col_group.expt_key_func, axis=1)
            if v_expt_df.empty:
                # should never get here
                raise util.DataExperimentEvent(("No choices of expt attrs "
                    f"for {v.full_name} in {obj_name}."), v)
            v.log.debug('%s expt attr choices for %s from %s',
                len(v_expt_df), obj_name, v.full_name)

            # take intersection with possible values of expt attrs from other vars
            if expt_df is None:
                expt_df = v_expt_df.copy()
            else:
                expt_df = pd.merge(
                    expt_df, v_expt_df,
                    how='inner', on=key_col, sort=False, validate='1:1'
                )
            if expt_df.empty:
                raise util.DataExperimentEvent(("Eliminated all choices of experiment "
                    f"attributes for {obj_name} when adding {v.full_name}."), v)

        if expt_df.empty:
            # shouldn't get here
            raise util.DataExperimentEvent(f"No active variables for {obj_name}.", None)
        obj.log.debug('%s expt attr choices for %s', len(expt_df), obj_name)
        return expt_df

    def get_expt_key(self, scope, obj, parent_id=None):
        """Set experiment attributes with case, pod or variable *scope*. Given
        *obj*, construct a DataFrame of epxeriment attributes that are found in
        the queried data for all variables in *obj*.

        If more than one choice of experiment is possible, call
        DataSource-specific heuristics in resolve_func to choose between them.
        """
        # set columns and tiebreaker function based on the scope of the
        # selection process we're at (case-wide, pod-wide or var-wide):
        if scope == 'case':
            col_group = self.col_spec.expt_cols
            resolve_func = self.resolve_expt
            obj_name = obj.name
            var_iterator = obj.iter_vars_only(active=True)
        elif scope == 'pod':
            col_group = self.col_spec.pod_expt_cols
            resolve_func = self.resolve_pod_expt
            if isinstance(obj, diagnostic.Diagnostic):
                obj_name = obj.name
                var_iterator = obj.iter_children(status=core.ObjectStatus.ACTIVE)
            else:
                obj_name = 'all PODs'
                var_iterator = obj.iter_vars_only(active=True)
        elif scope == 'var':
            col_group = self.col_spec.var_expt_cols
            resolve_func = self.resolve_var_expt
            if isinstance(obj, diagnostic.VarlistEntry):
                obj_name = obj.name
                var_iterator = [obj]
            else:
                obj_name = "all POD's variables"
                var_iterator = obj.iter_children(status=core.ObjectStatus.ACTIVE)
        else:
            raise TypeError()
        key_col = col_group._expt_key_col # name of the column for the expt_key

        # get DataFrame of allowable (consistent) choices
        expt_df = self._expt_df(obj, var_iterator, col_group, parent_id, obj_name)

        if len(expt_df) > 1:
            if self.strict:
                raise util.DataExperimentEvent((f"Experiment attributes for {obj_name} "
                    f"not uniquely specified by user input in strict mode."))
            else:
                expt_df = resolve_func(expt_df, obj)
        if expt_df.empty:
            raise util.DataExperimentEvent(("Eliminated all consistent "
                f"choices of experiment attributes for {obj_name}."))
        elif len(expt_df) > 1:
            raise util.DataExperimentEvent((f"Experiment attributes for "
                f"{obj_name} not uniquely specified by user input: "
                f"{expt_df[key_col].to_list()}"))

        # successful exit case: we've narrowed down the attrs to a single choice
        expt_key = (expt_df[key_col].iloc[0], )
        if parent_id is not None:
            expt_key = self.expt_keys[parent_id] + expt_key
        return expt_key

    def set_expt_key(self, obj, expt_key):
        # Take last entry because each level of scope in get_expt_key adds
        # an entry to the overall expt_key tuple
        key_str = str(expt_key[-1])
        if key_str:
            obj.log.debug("Setting experiment_key for '%s' to '%s'",
                obj.name, key_str)
        self.expt_keys[obj._id] = expt_key

    def set_experiment(self):
        """Ensure that all data we're about to fetch comes from the same experiment.
        If data from multiple experiments was returned by the query that just
        finished, either employ data source-specific heuristics to select one
        or return an error.
        """
        # set attributes that must be the same for all variables
        if self.failed:
            raise util.DataExperimentEvent((f"Aborting experiment selection "
                f"for '{self.name}' due to failure."))
        key = self.get_expt_key('case', self)
        self.set_expt_key(self, key)

        # set attributes that must be the same for all variables in each POD
        try:
            # attempt to choose same values for all PODs
            key = self.get_expt_key('pod', self, self._id)
            for p in self.iter_children(status=core.ObjectStatus.ACTIVE):
                self.set_expt_key(p, key)
        except Exception: # util.DataExperimentEvent:
            # couldn't do that, so allow different choices for each POD
            for p in self.iter_children(status=core.ObjectStatus.ACTIVE):
                try:
                    key = self.get_expt_key('pod', p, self._id)
                    self.set_expt_key(p, key)
                except Exception as exc:
                    exc = util.DataExperimentEvent("set_experiment() on POD-level "
                        f"experiment attributes for '{p.name}' failed ({repr(exc)}).")
                    p.deactivate(exc)
                    continue

        # Resolve irrelevant attrs. Try to choose as many values to be the same
        # as possible, to minimize the number of files we need to fetch
        try:
            # attempt to choose same values for each POD:
            for pv in self.iter_vars(active=True):
                key = self.get_expt_key('var', pv.pod, pv.pod._id)
                self.set_expt_key(pv.var, key)
        except Exception: # util.DataExperimentEvent:
            # couldn't do that, so allow different choices for each variable
            for pv in self.iter_vars(active=True):
                try:
                    key = self.get_expt_key('var', pv.var, pv.pod._id)
                    self.set_expt_key(pv.var, key)
                except Exception as exc:
                    exc = util.DataExperimentEvent("set_experiment() on variable-level "
                        f"experiment attributes for '{pv.var.name}' failed ({repr(exc)})."),
                    pv.var.deactivate(exc)
                    continue

        # finally designate selected experiment by setting its DataKeys to ACTIVE
        for v in self.iter_vars_only(active=True):
            expt_key = self.expt_keys[v._id]
            assert expt_key in v.data
            d_key = v.data[expt_key]
            assert d_key.expt_key == expt_key
            d_key.log.debug("%s selected as part of experiment_key '%s'.",
                d_key, expt_key)
            d_key.status = core.ObjectStatus.ACTIVE

            # set associated variables to active as well
            if isinstance(v.associated_files, dict):
                if expt_key in v.associated_files.keys():
                    v.associated_files[expt_key].status = core.ObjectStatus.ACTIVE

    def resolve_expt(self, expt_df, obj):
        """Tiebreaker logic to resolve redundancies in experiments, to be
        specified by child classes.
        """
        if self.col_spec.expt_cols.key_cols:
            raise NotImplementedError
        return expt_df

    def resolve_pod_expt(self, expt_df, obj):
        """Tiebreaker logic to resolve redundancies in experiments, to be
        specified by child classes.
        """
        if self.col_spec.pod_expt_cols.key_cols:
            raise NotImplementedError
        return expt_df

    def resolve_var_expt(self, expt_df, obj):
        """Tiebreaker logic to resolve redundancies in experiments, to be
        specified by child classes.
        """
        if self.col_spec.var_expt_cols.key_cols:
            raise NotImplementedError
        return expt_df


class LocalFileDataSource(qfp.OnTheFlyDirectoryHierarchyQueryMixin, qfp.LocalFetchMixin,
                          DataframeQueryDataSourceBase):
    """DataSource for dealing data in a regular directory hierarchy on a
    locally mounted filesystem. Assumes data for each variable may be split into
    several files according to date, with the dates present in their filenames.
    """
    def __init__(self, case_dict, parent):
        self.catalog = None
        super(LocalFileDataSource, self).__init__(case_dict, parent)


class SingleLocalFileDataSource(LocalFileDataSource, ABC):
    """DataSource for dealing data in a regular directory hierarchy on a
    locally mounted filesystem. Assumes all data for each variable (in each
    experiment) is contained in a single file.
    """
    def query_dataset(self, var):
        """Verify that only a single file was found from each experiment.
        """
        super(SingleLocalFileDataSource, self).query_dataset(var)
        for d_key in var.data.values():
            if len(d_key.value) != 1:
                self._query_error_handler(
                    "Query found multiple files when one was expected:",
                    d_key, log=var.log
                )

# Multirun Stuff


class MultirunDataSourceBase(core.MDTFObjectBase, util.CaseLoggerMixin,
                             qfp.AbstractDataSource, ABC, metaclass=util.MDTFABCMeta):
    """Base class for handling multirun data needs. Executes query for
    requested model data against the remote data sources, fetches the required
    data locally, preprocesses it, and performs cleanup/formatting of the POD's
    output.
    """

    _AttributesClass = util.abstract_attribute()
    _DiagnosticClass = util.abstract_attribute()
    _PreprocessorClass = preprocessor.DefaultPreprocessor
    _DataKeyClass = util.abstract_attribute()

    _deactivation_log_level = logging.ERROR  # default log level for failure

    def __init__(self, case_dict, parent):
        # _id = util.MDTF_ID()        # attrs inherited from core.MDTFObjectBase
        # name: str
        # _parent: object
        # log = util.MDTFObjectLogger
        # status: ObjectStatus
        core.MDTFObjectBase.__init__(
            self, name=case_dict['CASENAME'], _parent=parent
        )
        # configure paths
        config = core.ConfigManager()
        paths = core.PathManager()
        self.overwrite = config.overwrite
        d = paths.model_paths(case_dict, overwrite=self.overwrite)
        self.code_root = paths.CODE_ROOT
        self.MODEL_DATA_DIR = d.MODEL_DATA_DIR
        self.MODEL_WK_DIR = d.MODEL_WK_DIR
        self.MODEL_OUT_DIR = d.MODEL_OUT_DIR
        util.check_dir(self, 'MODEL_WK_DIR', create=True)
        util.check_dir(self, 'MODEL_DATA_DIR', create=True)

        # set up log (CaseLoggerMixin)
        self.init_log(log_dir=self.MODEL_WK_DIR)

        self.strict = config.get('strict', False)
        self.attrs = util.coerce_to_dataclass(
            case_dict, self._AttributesClass, log=self.log, init=True
        )
        self.multirun = parent.multirun
        # set variable name convention
        translate = core.VariableTranslator()

        # TODO: move convention att to a POD processing class instead of the case
        #if hasattr(self, '_convention'):
        #    self.convention = self._convention
        #    if hasattr(self.attrs, 'convention') \
        #            and self.attrs.convention != self.convention:
        #        self.log.warning(f"{self.__class__.__name__} requires convention"
        #                         f"'{self.convention}'; ignoring argument "
        #                         f"'{self.attrs.convention}'.")
        #elif hasattr(self.attrs, 'convention') and self.attrs.convention:
        #    self.convention = self.attrs.convention
        #else:
        #    raise util.GenericDataSourceEvent((f"'convention' not configured "
        #                                       f"for {self.__class__.__name__}."))
        #self.convention = translate.get_convention_name(self.convention)

        # configure case-specific env vars
        self.env_vars = util.WormDict.from_struct(
            config.global_env_vars.copy()
        )
        self.env_vars.update({
            k: case_dict[k] for k in ("CASENAME", "FIRSTYR", "LASTYR")
        })
        # add naming-convention-specific env vars
        #convention_obj = translate.get_convention(self.convention)
        #self.env_vars.update(getattr(convention_obj, 'env_vars', dict()))

    @property
    def full_name(self):
        return f"<#{self._id}:{self.name}>"

    @property
    def _children(self):
        """Iterable of child objects (:class:`~diagnostic.Diagnostic`\s)
        associated with this object.
        """
        return self.pods.values()

    def iter_vars(self, active=None, pod_active=None):
        """Iterator over all :class:`~diagnostic.VarlistEntry`\s (grandchildren)
        associated with this case. Returns :class:`PodVarTuple`\s (namedtuples)
        of the :class:`~diagnostic.Diagnostic` and :class:`~diagnostic.VarlistEntry`
        objects corresponding to the POD and its variable, respectively.

        Args:
            active: bool or None, default None. Selects subset of
                :class:`~diagnostic.VarlistEntry`\s which are returned in the
                namedtuples:

                - active = True: only iterate over currently active VarlistEntries.
                - active = False: only iterate over inactive VarlistEntries
                    (VarlistEntries which have either failed or are currently
                    unused alternate variables).
                - active = None: iterate over both active and inactive
                    VarlistEntries.

            pod_active: bool or None, default None. Same as *active*, but
                filtering the PODs that are selected.
        """

        def _get_kwargs(active_):
            if active_ is None:
                return {'status': None}
            if active_:
                return {'status': core.ObjectStatus.ACTIVE}
            else:
                return {'status_neq': core.ObjectStatus.ACTIVE}

        pod_kwargs = _get_kwargs(pod_active)
        var_kwargs = _get_kwargs(active)
        for p in self.iter_children(**pod_kwargs):
            for v in p.iter_children(**var_kwargs):
                yield PodVarTuple(pod=p, var=v)

    def iter_vars_only(self, active=None):
        """Convenience wrapper for :meth:`iter_vars` that returns only the
        :class:`~diagnostic.VarlistEntry` objects (grandchildren) from all PODs
        in this DataSource.
        """
        yield from (pv.var for pv in self.iter_vars(active=active, pod_active=None))

    # -------------------------------------

    def setup(self, pod_name=""):

        pod = self._DiagnosticClass.from_config(pod_name, parent=self)
        # test varlist contents
        parent_vars = pod.varlist.vars
        for v in parent_vars:
            print(v)
        try:
            self.setup_pod(pod)
        except Exception as exc:
            chained_exc = util.chain_exc(exc, "setting up Multirun DataSource",
                                         util.PodConfigError)
            pod.deactivate(chained_exc)

        if self.status == core.ObjectStatus.NOTSET and \
                any(p.status == core.ObjectStatus.ACTIVE for p in self.iter_children()):
            self.status = core.ObjectStatus.ACTIVE

        _log.debug('#' * 70)
        _log.debug('Pre-query varlists for %s:', self.full_name)
        for v in self.iter_vars_only(active=None):
            _log.debug("%s", v.debug_str())
        _log.debug('#' * 70)

        return pod

    def setup_pod(self, pod):
        """Update POD with information that only becomes available after
        DataManager and Diagnostic have been configured (ie, only known at
        runtime, not from settings.jsonc.)

        Could arguably be moved into Diagnostic's init, at the cost of
        dependency inversion.
        """
        pod.setup(self)
        for v in pod.iter_children():
            try:
                self.setup_var(pod, v)
            except Exception as exc:
                chained_exc = util.chain_exc(exc, f"configuring {v.full_name}.",
                                             util.PodConfigError)
                v.deactivate(chained_exc)
                continue
        # preprocessor will edit varlist alternates, depending on enabled functions
        pod.preprocessor = self._PreprocessorClass(self, pod)
        pod.preprocessor.edit_request(self, pod)

        for v in pod.iter_children():
            # deactivate failed variables, now that alternates are fully
            # specified
            if v.last_exception is not None and not v.failed:
                v.deactivate(v.last_exception, level=logging.WARNING)
        if pod.status == core.ObjectStatus.NOTSET and \
                any(v.status == core.ObjectStatus.ACTIVE for v in pod.iter_children()):
            pod.status = core.ObjectStatus.ACTIVE

    def setup_var(self, pod, v):
        """Update VarlistEntry fields with information that only becomes
        available after DataManager and Diagnostic have been configured (ie,
        only known at runtime, not from settings.jsonc.)

        Could arguably be moved into VarlistEntry's init, at the cost of
        dependency inversion.
        """
        translate = core.VariableTranslator().get_convention(self.convention)
        if v.T is not None:
            v.change_coord(
                'T',
                new_class={
                    'self': diagnostic.VarlistTimeCoordinate,
                    'range': util.DateRange,
                    'frequency': util.DateFrequency
                },
                range=self.attrs.date_range,
                calendar=util.NOTSET,
                units=util.NOTSET
            )
        v.dest_path = self.variable_dest_path(pod, v)
        try:
            trans_v = translate.translate(v)
            v.translation = trans_v
            # copy preferred gfdl post-processing component during translation
            if hasattr(trans_v, "component"):
                v.component = trans_v.component
        except KeyError as exc:
            # can happen in normal operation (eg. precip flux vs. rate)
            chained_exc = util.PodConfigEvent((f"Deactivating {v.full_name} due to "
                                               f"variable name translation: {str(exc)}."))
            # store but don't deactivate, because preprocessor.edit_request()
            # may supply alternate variables
            v.log.store_exception(chained_exc)
        except Exception as exc:
            chained_exc = util.chain_exc(exc, f"translating name of {v.full_name}.",
                                         util.PodConfigError)
            # store but don't deactivate, because preprocessor.edit_request()
            # may supply alternate variables
            v.log.store_exception(chained_exc)

        v.stage = diagnostic.VarlistEntryStage.INITED

    def variable_dest_path(self, pod, var):
        """Returns the absolute path of the POD's preprocessed, local copy of
        the file containing the requested dataset. Files not following this
        convention won't be found by the POD.
        """
        if var.is_static:
            f_name = f"{self.name}.{var.name}.static.nc"
            return os.path.join(pod.POD_WK_DIR, f_name)
        else:
            freq = var.T.frequency.format_local()
            f_name = f"{self.name}.{var.name}.{freq}.nc"
            return os.path.join(pod.POD_WK_DIR, freq, f_name)

    # DATA QUERY/FETCH/PREPROCESS -------------------------------------

    def data_key(self, value, expt_key=None, status=None):
        """Constructor for an instance of :class:`DataKeyBase` that's used by
        this DataSource.
        """
        if status is None:
            status = core.ObjectStatus.NOTSET
        return self._DataKeyClass(
            _parent=self, value=value,
            expt_key=expt_key, status=status
        )

    def is_fetch_necessary(self, d_key, var=None):
        if len(d_key.local_data) > 0:
            self.log.debug("Already successfully fetched %s.", d_key)
            return False
        if d_key.failed:
            self.log.debug("%s failed; not retrying.", d_key)
            return False
        return True

    def child_deactivation_handler(self, child, child_exc):
        """When a DataKey (*child*) has been deactivated during query or fetch,
        log a message on all VarlistEntries using it, and deactivate any
        VarlistEntries with no remaining viable DataKeys.
        """
        if isinstance(child, diagnostic.Diagnostic):
            # DataSource has 2 types of children: PODs and DataKeys
            # only need to handle the latter here
            return

        for v in self.iter_vars_only(active=None):
            v.deactivate_data_key(child, child_exc)

    def query_data(self):
        # really a while-loop, but limit # of iterations to be safe
        for _ in range(MAX_DATASOURCE_ITERS):
            vars_to_query = [
                v for v in self.iter_vars_only(active=True) \
                if v.stage < diagnostic.VarlistEntryStage.QUERIED
            ]
            if not vars_to_query:
                break  # exit: queried everything or nothing active

            self.log.debug('Query batch: [%s].',
                           ', '.join(v.full_name for v in vars_to_query))
            self.pre_query_hook(vars_to_query)
            for v in vars_to_query:
                try:
                    self.log.info("Querying %s.", v.translation)
                    self.query_dataset(v)  # sets v.data
                    if not v.data:
                        raise util.DataQueryEvent("No data found.", v)
                    v.stage = diagnostic.VarlistEntryStage.QUERIED
                except util.DataQueryEvent as exc:
                    v.deactivate(exc)
                    continue
                except Exception as exc:
                    chained_exc = util.chain_exc(exc,
                                                 f"querying {v.translation} for {v.full_name}.",
                                                 util.DataQueryEvent)
                    v.deactivate(chained_exc)
                    continue
            self.post_query_hook(vars_to_query)
        else:
            # only hit this if we don't break
            raise util.DataRequestError(
                f"Too many iterations in query_data() for {self.full_name}."
            )

    def select_data(self):
        update = True
        # really a while-loop, but limit # of iterations to be safe
        for _ in range(MAX_DATASOURCE_ITERS):
            if update:
                # query alternates for any vars that failed since last time
                self.query_data()
                update = False
            # this loop differs from the others in that logic isn't/can't be
            # done on a per-variable basis, so we just try to execute
            # set_experiment() successfully
            try:
                self.set_experiment()
                break  # successful exit
            except util.DataExperimentEvent:
                # couldn't set consistent experiment attributes. Try again b/c
                # we've deactivated problematic pods/vars.
                update = True
            except Exception as exc:
                self.log.exception("%s while setting experiment: %r",
                                   util.exc_descriptor(exc), exc)
                raise exc
        else:
            # only hit this if we don't break
            raise util.DataQueryEvent(
                f"Too many iterations in select_data() for {self.full_name}."
            )

    def fetch_data(self):
        update = True
        # really a while-loop, but limit # of iterations to be safe
        for _ in range(MAX_DATASOURCE_ITERS):
            if update:
                self.select_data()
                update = False
            vars_to_fetch = [
                v for v in self.iter_vars_only(active=True) \
                if v.stage < diagnostic.VarlistEntryStage.FETCHED
            ]
            if not vars_to_fetch:
                break  # exit: fetched everything or nothing active

            self.log.debug('Fetch batch: [%s].',
                           ', '.join(v.full_name for v in vars_to_fetch))
            self.pre_fetch_hook(vars_to_fetch)
            for v in vars_to_fetch:
                try:
                    v.log.info("Fetching %s.", v)
                    # fetch on a per-DataKey basis
                    for d_key in v.iter_data_keys(status=core.ObjectStatus.ACTIVE):
                        try:
                            if not self.is_fetch_necessary(d_key):
                                continue
                            v.log.debug("Fetching %s.", d_key)
                            self.fetch_dataset(v, d_key)
                        except Exception as exc:
                            update = True
                            d_key.deactivate(exc)
                            break  # no point continuing

                    # check if var received everything
                    for d_key in v.iter_data_keys(status=core.ObjectStatus.ACTIVE):
                        if not d_key.local_data:
                            raise util.DataFetchEvent("Fetch failed.", d_key)
                    v.stage = diagnostic.VarlistEntryStage.FETCHED
                except Exception as exc:
                    update = True
                    chained_exc = util.chain_exc(exc,
                                                 f"fetching data for {v.full_name}.",
                                                 util.DataFetchEvent)
                    v.deactivate(chained_exc)
                    continue
            self.post_fetch_hook(vars_to_fetch)
        else:
            # only hit this if we don't break
            raise util.DataRequestError(
                f"Too many iterations in fetch_data() for {self.full_name}."
            )

    def preprocess_data(self):
        """Hook to run the preprocessing function on all variables.
        """
        update = True
        # really a while-loop, but limit # of iterations to be safe
        for _ in range(MAX_DATASOURCE_ITERS):
            if update:
                # fetch alternates for any vars that failed since last time
                self.fetch_data()
                update = False
            vars_to_process = [
                pv for pv in self.iter_vars(active=True) \
                if pv.var.stage < diagnostic.VarlistEntryStage.PREPROCESSED
            ]
            if not vars_to_process:
                break  # exit: processed everything or nothing active

            for pod in self.iter_children(status=core.ObjectStatus.ACTIVE):
                pod.preprocessor.setup(self, pod)
            for pv in vars_to_process:
                try:
                    pv.var.log.info("Preprocessing %s.", pv.var)
                    pv.pod.preprocessor.process(pv.var)
                    pv.var.stage = diagnostic.VarlistEntryStage.PREPROCESSED
                except Exception as exc:
                    update = True
                    self.log.exception("%s while preprocessing %s: %r",
                                       util.exc_descriptor(exc), pv.var.full_name, exc)
                    for d_key in pv.var.iter_data_keys(status=core.ObjectStatus.ACTIVE):
                        pv.var.deactivate_data_key(d_key, exc)
                    continue
        else:
            # only hit this if we don't break
            raise util.DataRequestError(
                f"Too many iterations in preprocess_data() for {self.full_name}."
            )

    def request_data(self):
        """Top-level method to iteratively query, fetch and preprocess all data
        requested by PODs, switching to alternate requested data as needed.
        """
        # Call cleanup method if we're killed
        signal.signal(signal.SIGTERM, self.query_and_fetch_cleanup)
        signal.signal(signal.SIGINT, self.query_and_fetch_cleanup)
        self.pre_query_and_fetch_hook()
        try:
            self.preprocess_data()
        except Exception as exc:
            self.log.exception("%s at DataSource level: %r.",
                               util.exc_descriptor(exc), exc)
        # clean up regardless of success/fail
        self.post_query_and_fetch_hook()
        for p in self.iter_children():
            for v in p.iter_children():
                if v.status == core.ObjectStatus.ACTIVE:
                    v.log.debug('Data request for %s completed succesfully.',
                                v.full_name)
                    v.status = core.ObjectStatus.SUCCEEDED
                elif v.failed:
                    v.log.debug('Data request for %s failed.', v.full_name)
                else:
                    v.log.debug('Data request for %s not used.', v.full_name)
            if p.failed:
                p.log.debug('Data request for %s failed.', p.full_name)
            else:
                p.log.debug('Data request for %s completed succesfully.',
                            p.full_name)

    def query_and_fetch_cleanup(self, signum=None, frame=None):
        """Called if framework is terminated abnormally. Not called during
        normal exit.
        """
        util.signal_logger(self.__class__.__name__, signum, frame, log=self.log)
        self.post_query_and_fetch_hook()
        util.exit_handler(code=1)

class MultirunDataframeQueryDataSourceBase(MultirunDataSourceBase):
    """DataSource which queries a data catalog made available as a pandas
    DataFrame, and includes logic for selecting experiment based on column values.
    """

    def __init__(self, case_dict, parent):
        # note that in python3, you do NOT need to include the enclosing class as the first argument to super()
        # e.g., super(MultirunDataframeQueryDataSourceBase,self)
        # here, the code calls the super class's init method, which is MultiRunDataSourceBase's init method
        super(self).__init__(case_dict, parent)
        print("MultirunDataframeQuerySourceBase")

# [<class '__main__.MultirunLocalFileDataSource'>,
# <class '__main__.MultirunDataframeQueryDataSourceBase'>,
# <class '__main__.MultirunDataSourceBase'>,
# <class 'src.data_manager.LocalFileDataSource'>...
# ]
class MultirunLocalFileDataSource(MultirunDataframeQueryDataSourceBase):
    pass<|MERGE_RESOLUTION|>--- conflicted
+++ resolved
@@ -4,13 +4,9 @@
 import abc
 import collections
 import dataclasses as dc
-<<<<<<< HEAD
-import glob
 import itertools
-=======
 import logging
 import os
->>>>>>> 3a25ba6a
 import signal
 import textwrap
 import typing
