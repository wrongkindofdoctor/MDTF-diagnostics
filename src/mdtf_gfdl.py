#!/usr/bin/env python

from __future__ import absolute_import, division, print_function, unicode_literals
import sys
# do version check before importing other stuff
if sys.version_info[0] == 2 and sys.version_info[1] < 7:
    print(("ERROR: MDTF currently only supports python >= 2.7. Please check "
    "which version is on your $PATH (e.g. with `which python`.)"))
    print("Attempted to run with following python version:\n{}".format(sys.version))
    exit()
# passed; continue with imports
import os
import shutil
import tempfile
<<<<<<< HEAD
from src import cli, util, util_mdtf, data_manager, environment_manager, \
    shared_diagnostic, preprocessor
=======
from src import util
from src import util_mdtf
from src import mdtf
from src import data_manager
from src import environment_manager
from src import diagnostic
>>>>>>> c0bd06db
from src import gfdl

class GFDLMDTFFramework(mdtf.MDTFFramework):
    # add gfdl to search path for DataMgr, EnvMgr
    _dispatch_search = [
<<<<<<< HEAD
        gfdl, data_manager, environment_manager, shared_diagnostic, preprocessor
=======
        data_manager, environment_manager, diagnostic, gfdl
>>>>>>> c0bd06db
    ]

    def parse_mdtf_args(self, cli_obj, config):
        super(GFDLMDTFFramework, self).parse_mdtf_args(cli_obj, config)
        # set up cooperative mode -- hack to pass config settings
        self.frepp_mode = config.config.get('frepp', False)
        if self.frepp_mode:
            config.config['diagnostic'] = 'Gfdl'

    def parse_env_vars(self, cli_obj, config):
        super(GFDLMDTFFramework, self).parse_env_vars(cli_obj, config)
        # set temp directory according to where we're running
        if gfdl.running_on_PPAN():
            gfdl_tmp_dir = cli_obj.config.get('GFDL_PPAN_TEMP', '$TMPDIR')
        else:
            gfdl_tmp_dir = cli_obj.config.get('GFDL_WS_TEMP', '$TMPDIR')
        gfdl_tmp_dir = util.resolve_path(
            gfdl_tmp_dir, root_path=self.code_root, env=config.global_envvars
        )
        if not os.path.isdir(gfdl_tmp_dir):
            gfdl.make_remote_dir(gfdl_tmp_dir)
        tempfile.tempdir = gfdl_tmp_dir
        os.environ['MDTF_GFDL_TMPDIR'] = gfdl_tmp_dir
        config.global_envvars['MDTF_GFDL_TMPDIR'] = gfdl_tmp_dir

    def _post_parse_hook(self, cli_obj, config):
        ### call parent class method
        super(GFDLMDTFFramework, self)._post_parse_hook(cli_obj, config)

        self.dry_run = config.config.get('dry_run', False)
        self.timeout = config.config.get('file_transfer_timeout', 0)
        # copy obs data from site install
        fetch_obs_data(
            config.paths.OBS_DATA_REMOTE, config.paths.OBS_DATA_ROOT,
            timeout=self.timeout, dry_run=self.dry_run
        )

    def verify_paths(self, config):
        # clean out WORKING_DIR if we're not keeping temp files
        if os.path.exists(config.paths.WORKING_DIR) and not \
            (config.config.get('keep_temp', False) \
            or config.paths.WORKING_DIR == config.paths.OUTPUT_DIR):
            shutil.rmtree(config.paths.WORKING_DIR)
        util_mdtf.check_required_dirs(
            already_exist = [
                config.paths.CODE_ROOT, config.paths.OBS_DATA_REMOTE
            ], 
            create_if_nec = [
                config.paths.MODEL_DATA_ROOT, config.paths.WORKING_DIR,
                config.paths.OBS_DATA_ROOT
        ])
        # Use GCP to create OUTPUT_DIR on a volume that may be read-only
        if not os.path.exists(config.paths.OUTPUT_DIR):
            gfdl.make_remote_dir(
                config.paths.OUTPUT_DIR, self.timeout, self.dry_run
            )

    def set_case_pod_list(self, case, cli_obj, config):
        requested_pods = super(GFDLMDTFFramework, self).set_case_pod_list(
            case, cli_obj, config
        )
        if not config.config.get('frepp', False):
            # try to run everything if not in frepp cooperative mode
            return requested_pods
        else:
            # frepp mode:only attempt PODs other instances haven't already done
            case_outdir = config.paths.modelPaths(case, overwrite=True)
            case_outdir = case_outdir.MODEL_OUT_DIR
            for p in requested_pods:
                if os.path.isdir(os.path.join(case_outdir, p)):
                    print(("\tDEBUG: preexisting {} in {}; "
                        "skipping b/c frepp mode").format(p, case_outdir))
            return [p for p in requested_pods if not \
                os.path.isdir(os.path.join(case_outdir, p))
            ]


def fetch_obs_data(source_dir, dest_dir, timeout=0, dry_run=False):
    if source_dir == dest_dir:
        return
    if not os.path.exists(source_dir) or not os.listdir(source_dir):
        print("Observational data directory at {} is empty.".format(source_dir))
    if not os.path.exists(dest_dir) or not os.listdir(dest_dir):
        print("Observational data directory at {} is empty.".format(dest_dir))
    if gfdl.running_on_PPAN():
        print("\tGCPing data from {}.".format(source_dir))
        # giving -cd to GCP, so will create dirs
        gfdl.gcp_wrapper(
            source_dir, dest_dir, timeout=timeout, dry_run=dry_run
        )
    else:
        print("\tSymlinking obs data dir to {}.".format(source_dir))
        dest_parent = os.path.dirname(dest_dir)
        if os.path.exists(dest_dir):
            assert os.path.isdir(dest_dir)
            try:
                os.remove(dest_dir) # remove symlink only, not source dir
            except OSError:
                print('Warning: expected symlink at {}'.format(dest_dir))
                os.rmdir(dest_dir)
        elif not os.path.exists(dest_parent):
            os.makedirs(dest_parent)
        if dry_run:
            print('DRY_RUN: symlink {} -> {}'.format(source_dir, dest_dir))
        else:
            os.symlink(source_dir, dest_dir)

if __name__ == '__main__':
    # get dir of currently executing script: 
    cwd = os.path.dirname(os.path.realpath(__file__)) 
    code_root, src_dir = os.path.split(cwd)
    defaults_rel_path = os.path.join(src_dir, 'cli_gfdl.jsonc')
    if not os.path.exists(defaults_rel_path):
        # print('Warning: site-specific cli_gfdl.jsonc not found, using template.')
        defaults_rel_path = os.path.join(src_dir, 'cli_template.jsonc')
    mdtf = GFDLMDTFFramework(code_root, defaults_rel_path)
    print("\n======= Starting {}".format(__file__))
    mdtf.main_loop()
    print("Exiting normally from {}".format(__file__))<|MERGE_RESOLUTION|>--- conflicted
+++ resolved
@@ -12,27 +12,14 @@
 import os
 import shutil
 import tempfile
-<<<<<<< HEAD
 from src import cli, util, util_mdtf, data_manager, environment_manager, \
-    shared_diagnostic, preprocessor
-=======
-from src import util
-from src import util_mdtf
-from src import mdtf
-from src import data_manager
-from src import environment_manager
-from src import diagnostic
->>>>>>> c0bd06db
+    diagnostic, preprocessor
 from src import gfdl
 
 class GFDLMDTFFramework(mdtf.MDTFFramework):
     # add gfdl to search path for DataMgr, EnvMgr
     _dispatch_search = [
-<<<<<<< HEAD
-        gfdl, data_manager, environment_manager, shared_diagnostic, preprocessor
-=======
-        data_manager, environment_manager, diagnostic, gfdl
->>>>>>> c0bd06db
+        gfdl, data_manager, environment_manager, diagnostic, preprocessor
     ]
 
     def parse_mdtf_args(self, cli_obj, config):
