#!/usr/bin/env python

# ======================================================================
# NOAA Model Diagnotics Task Force (MDTF) Diagnostic Driver
#
# March 2019
# Dani Coleman, NCAR
# Chih-Chieh (Jack) Chen, NCAR, 
# Yi-Hung Kuo, UCLA
#
# ======================================================================
# Usage
#
# USAGE: python mdtf.py input_file (default=namelist)
# The input file sets all model case/dates and which modules to run
# This file (mdtf.py) should NOT be modified
#
# Please see Getting Started [link] and Developer's Walk-Through
# for full description of how to run
# ======================================================================
# What's Included
#
# The input file (namelist) provided in the distribution will run
# the following diagnostic modules (PODs) by default:
#    Convective Transition Diagnostics   from J. David Neelin (UCLA)
#    MJO Teleconnections                 from Eric Maloney (CSU)
#    Extratropical Variance (EOF 500hPa) from CESM/AMWG (NCAR)
#    Wavenumber-Frequency Spectra        from CESM/AMWG (NCAR)
#    MJO Spectra and Phasing             from CESM/AMWG (NCAR)
#
# In addition, the following package is provided in full but does not run
# by default because of higher memory requirements
#    Diurnal Cycle of Precipitation      from Rich Neale (NCAR)
#
# The following modules are under development. Future releases will be
# available on the  MDTF main page
# http://www.cesm.ucar.edu/working_groups/Atmosphere/mdtf-diagnostics-package/index.html
#    MJO Propagation and Amplitude        from Xianan Jiang, UCLA
#    ENSO Moist Static Energy budget      from Hariharasubramanian Annamalai, U. Hawaii
#    Warm Rain Microphysics               from Kentaroh Suzuki (AORI, U. Tokyo
#    AMOC 3D structure                    from Xiaobiao Xu (FSU/COAPS)
#
# The MDTF code package and the participating PODs are distributed under
# the LGPLv3 license (see LICENSE.txt).
# ======================================================================
# Requirements
#
# As well as Ncar Command Language (NCL),
# this release uses the following Python modules: 
#     os, glob, json, dataset, numpy, scipy, matplotlib, 
#     networkx, warnings, numba, netcdf4
# ======================================================================

import os
import sys
import argparse
from ConfigParser import _Chainmap as ChainMap # in collections in py3
import util
import data_manager
import environment_manager
from shared_diagnostic import Diagnostic  

def argparse_wrapper(code_root):
    """Wraps command-line arguments to script.

    Returns: :obj:`dict` of command-line parameters.
    """
    parser = argparse.ArgumentParser(
        epilog="All command-line arguments override defaults set in src/mdtf_settings.json."
    )
    parser.add_argument("-v", "--verbose", 
        action="count", default = 1,
        help="Increase output verbosity")
<<<<<<< HEAD
    # default paths set in config.yml/paths
=======
    parser.add_argument("--frepp", 
        action="store_true", # so default to False
        help="Set flag to take configuration info from env vars set by frepp.")
    # default paths set in mdtf_settings.json/paths
>>>>>>> 10f65c75
    parser.add_argument('--CODE_ROOT', 
        nargs='?', default=code_root,
        help="Code installation directory.")
    parser.add_argument('--MODEL_DATA_ROOT', 
        nargs='?',
        help="Parent directory containing results from different models.")
    parser.add_argument('--OBS_DATA_ROOT', 
        nargs='?', 
        help="Parent directory containing observational data used by individual PODs.")
    parser.add_argument('--WORKING_DIR', 
        nargs='?',
        help="Working directory.")
    parser.add_argument('--OUTPUT_DIR', 
        nargs='?',
        help="Directory to write output files. Defaults to working directory.")
    # defaults set in mdtf_settings.json/settings
    parser.add_argument("--test_mode", 
        action="store_true", # so default to False
        help="Set flag to do a dry run, disabling calls to PODs")
    parser.add_argument("--save_nc", 
        action="store_true", # so default to False
        help="Set flag to have PODs save netCDF files of processed data.")
    parser.add_argument('--data_manager', 
        nargs='?',
        help="Method to fetch model data. Currently supported options are {'Localfile'}.")
    parser.add_argument('--environment_manager', 
        nargs='?',
        help="Method to manage POD runtime dependencies. Currently supported options are {'None', 'Conda'}.")                                      
    # casename args, set by frepp
    parser.add_argument('--CASENAME', 
        nargs='?')
    parser.add_argument('--model', 
        nargs='?')
    parser.add_argument('--experiment', 
        nargs='?')
    parser.add_argument('--CASE_ROOT_DIR', 
        nargs='?')
    parser.add_argument('--FIRSTYR', 
        nargs='?', type=int)
    parser.add_argument('--LASTYR', 
        nargs='?', type=int)
    parser.add_argument("--component", 
        nargs='?')
    parser.add_argument("--data_freq", 
        nargs='?')   
    parser.add_argument("--chunk_freq", 
        nargs='?')       
    parser.add_argument('--config_file', 
<<<<<<< HEAD
        nargs='?', default=os.path.join(code_root, 'src', 'config.yml'),
=======
        nargs='?', default=os.path.join(cwd, 'mdtf_settings.json'),
>>>>>>> 10f65c75
        help="Configuration file.")
    return parser

def filter_argparse(parser):
    d = parser.parse_args().__dict__
    # remove entries that weren't set
    return {key: val for key, val in d.iteritems() if val is not None}

def caselist_from_args(args):
    d = {}
    for k in ['CASENAME', 'FIRSTYR', 'LASTYR', 'root_dir', 'component', 
        'chunk_freq', 'data_freq', 'model', 'experiment', 'variable_convention']:
        if k in args:
            d[k] = args[k]
    if 'model' not in d:
        d['model'] = 'CMIP_GFDL'
    if 'variable_convention' not in d:
        d['variable_convention'] = d['model'] 
    if 'CASENAME' not in d:
        d['CASENAME'] = '{}_{}'.format(d['model'], d['experiment'])
    if 'root_dir' not in d and 'CASE_ROOT_DIR' in args:
        d['root_dir'] = args['CASE_ROOT_DIR']
    return [d]

def parse_mdtf_args(user_args_list, default_args, rel_paths_root=''):
    """Parse script options.

    We provide three ways to configure the script. In order of precendence,
    they are:

    1. Parameter substitution via GFDL's internal `frepp` utility; see
       `https://wiki.gfdl.noaa.gov/index.php/FRE_User_Documentation`_.

    2. Through command-line arguments.

    3. Through default values set in a YAML configuration file, by default
       in src/config.yml.

    This function applies the precendence and returns a single dict of the
    actual configuration.

    Args:

    Returns: :obj:`dict` of configuration settings.
    """
    if isinstance(user_args_list, dict):
        user_args = user_args_list
    elif isinstance(user_args_list, list):
        user_args = ChainMap(*user_args_list)
    else:
        user_args = dict()

    # overwrite defaults with command-line args.
    for section in ['paths', 'settings']:
        for key in default_args[section]:
            if key in user_args:
                default_args[section][key] = user_args[key]
    if ('model' in user_args and 'experiment' in user_args) or \
        'CASENAME' in user_args:
        # also set up caselist with frepp data
        default_args['case_list'] = caselist_from_args(user_args)

    if 'CODE_ROOT' in user_args:
        # only let this be overridden if we're in a unit test
        rel_paths_root = user_args['CODE_ROOT']
    # convert relative to absolute paths
    for key, val in default_args['paths'].items():
        default_args['paths'][key] = util.resolve_path(val, rel_paths_root)

    return default_args

def set_mdtf_env_vars(config):
    # pylint: disable=maybe-no-member
    paths = util.PathManager()
    util.check_required_dirs(
        already_exist = [paths.CODE_ROOT, paths.OBS_DATA_ROOT], 
        create_if_nec = [paths.MODEL_DATA_ROOT, paths.WORKING_DIR, paths.OUTPUT_DIR], 
        )

    config["envvars"] = config['settings'].copy()
    config["envvars"].update(config['paths'])
    # following are redundant but used by PODs
    config["envvars"]["RGB"] = paths.CODE_ROOT+"/src/rgb"

def manual_dispatch(class_name):
    for mod in [data_manager, environment_manager]:
        try:
            return getattr(mod, class_name)
        except:
            continue
    print "No class named {}.".format(class_name)
    raise Exception('no_class')

<<<<<<< HEAD
def main_case_loop(config, DataMgr, EnvironmentMgr):
=======
if __name__ == '__main__':
    print "==== Starting "+__file__

    cmdline_args = argparse_wrapper()
    print cmdline_args
    default_args = util.read_json(cmdline_args['config_file'])
    config = util.parse_mdtf_args(None, cmdline_args, default_args)
    print config #debug
    
    verbose = config['settings']['verbose']
    util.PathManager(config['paths']) # initialize
    util.set_mdtf_env_vars(config, verbose)
    DataMgr = manual_dispatch(
        config['settings']['data_manager'].title()+'DataManager'
    )
    EnvironmentMgr = manual_dispatch(
        config['settings']['environment_manager'].title()+'EnvironmentManager'
    )

>>>>>>> 10f65c75
    caselist = []
    # only run first case in list until dependence on env vars cleaned up
    for case_dict in config['case_list'][0:1]: 
        case = DataMgr(case_dict, config)
        for pod_name in case.pod_list:
            try:
                pod = Diagnostic(pod_name)
            except AssertionError as error:  
                print str(error)
            print "POD name: ", pod.long_name
            case.pods.append(pod)
        case.setUp()
        case.fetch_data()
        caselist.append(case)

    for case in caselist:
        env = EnvironmentMgr(config)
        env.pods = case.pods # best way to do this?
        env.setUp()
        env.run()
        env.tearDown()

    for case in caselist:
        case.tearDown(config)

def main():
    print "==== Starting "+__file__
    cwd = os.path.dirname(os.path.realpath(__file__)) # gets dir of currently executing script
    code_root = os.path.dirname(cwd) # parent dir of that

    cmdline_args = filter_argparse(argparse_wrapper(code_root))
    print cmdline_args
    default_args = util.read_yaml(cmdline_args['config_file'])
    config = parse_mdtf_args(cmdline_args, default_args)
    print config #debug
    
    util.PathManager(config['paths']) # initialize
    set_mdtf_env_vars(config)
    DataMgr = manual_dispatch(
        config['settings']['data_manager'].title()+'DataManager'
    )
    EnvironmentMgr = manual_dispatch(
        config['settings']['environment_manager'].title()+'EnvironmentManager'
    )
    main_case_loop(config, DataMgr, EnvironmentMgr)
    print "Exiting normally from ",__file__


if __name__ == '__main__':
    main()<|MERGE_RESOLUTION|>--- conflicted
+++ resolved
@@ -71,14 +71,7 @@
     parser.add_argument("-v", "--verbose", 
         action="count", default = 1,
         help="Increase output verbosity")
-<<<<<<< HEAD
-    # default paths set in config.yml/paths
-=======
-    parser.add_argument("--frepp", 
-        action="store_true", # so default to False
-        help="Set flag to take configuration info from env vars set by frepp.")
     # default paths set in mdtf_settings.json/paths
->>>>>>> 10f65c75
     parser.add_argument('--CODE_ROOT', 
         nargs='?', default=code_root,
         help="Code installation directory.")
@@ -127,11 +120,7 @@
     parser.add_argument("--chunk_freq", 
         nargs='?')       
     parser.add_argument('--config_file', 
-<<<<<<< HEAD
-        nargs='?', default=os.path.join(code_root, 'src', 'config.yml'),
-=======
-        nargs='?', default=os.path.join(cwd, 'mdtf_settings.json'),
->>>>>>> 10f65c75
+        nargs='?', default=os.path.join(code_root, 'src', 'mdtf_settings.json'),
         help="Configuration file.")
     return parser
 
@@ -225,29 +214,7 @@
     print "No class named {}.".format(class_name)
     raise Exception('no_class')
 
-<<<<<<< HEAD
 def main_case_loop(config, DataMgr, EnvironmentMgr):
-=======
-if __name__ == '__main__':
-    print "==== Starting "+__file__
-
-    cmdline_args = argparse_wrapper()
-    print cmdline_args
-    default_args = util.read_json(cmdline_args['config_file'])
-    config = util.parse_mdtf_args(None, cmdline_args, default_args)
-    print config #debug
-    
-    verbose = config['settings']['verbose']
-    util.PathManager(config['paths']) # initialize
-    util.set_mdtf_env_vars(config, verbose)
-    DataMgr = manual_dispatch(
-        config['settings']['data_manager'].title()+'DataManager'
-    )
-    EnvironmentMgr = manual_dispatch(
-        config['settings']['environment_manager'].title()+'EnvironmentManager'
-    )
-
->>>>>>> 10f65c75
     caselist = []
     # only run first case in list until dependence on env vars cleaned up
     for case_dict in config['case_list'][0:1]: 
